--- conflicted
+++ resolved
@@ -209,12 +209,6 @@
                 if arch_version == "cpu" or arch_version == "cpu-cxx11-abi"
                 else arch_version
             )
-<<<<<<< HEAD
-            # Skip rocm 3.11 binaries for now as the docker image are not correct
-            if python_version == "3.11" and gpu_arch_type == "rocm":
-                continue
-=======
->>>>>>> 902ee13a
 
             # special 11.7 wheels package without dependencies
             # dependency downloaded via pip install
