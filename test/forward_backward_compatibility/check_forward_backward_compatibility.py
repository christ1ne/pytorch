import argparse
import datetime
import re
import sys
import warnings
from collections import defaultdict

import torch
from torch._C import parse_schema


# How to run this test locally:
# 1 Have two virtual environments (eg conda env), one without PyTorch installed (venv_nightly)
#   one with your local changes (venv_yours).
# In venv_nightly:
# 2. First ensure that Pytorch is uninstalled, but all prereqs are installed
# 3. Install torch nightly build with
#    `pip install --pre torch -f https://download.pytorch.org/whl/nightly/cpu/torch_nightly.html`
# 4. Generate original schemas with
#    `python test/forward_backward_compatibility/dump_all_function_schemas.py --filename nightly_schemas.txt`
# Now in venv_yours:
# 5. Run this test with
#    `python test/forward_backward_compatibility/check_forward_backward_compatibility.py --existing-schemas nightly_schemas.txt`

# The date specifies how long the allowlist exclusion should apply to.
#
#   - If we NEVER give BC guarantee for an operator, you can put the
#     date arbitrarily far in the future.
#   - Otherwise, pick a date that is far enough in the future that you
#     believe you can land your diff before then.
#
# Allowlist entries can be removed after the date listed on them passes.
#
# Allowlist item format:
# [
#   0: function name regex
#   1: date until which the allowlist entry is valid
#   2: (optional) function argument regex
# ]
#
# NB: function name DOES NOT include overload name!
ALLOW_LIST = [
    ("c10_experimental", datetime.date(2222, 1, 1)),
    # Internal
    ("static", datetime.date(9999, 1, 1)),
    ("prim::ModuleDictIndex", datetime.date(9999, 1, 1)),
    ("prim::MKLDNNRelu6", datetime.date(9999, 1, 1)),
    ("prim::MKLDNNRelu6_", datetime.date(9999, 1, 1)),
    ("prim::Concat", datetime.date(9999, 1, 1)),
    ("aten::_NestedTensor_GeneralizedBMM", datetime.date(9999, 1, 1)),
    # Internal, profiler-specific ops
    ("profiler::_call_end_callbacks_on_jit_fut*", datetime.date(9999, 1, 1)),
    ("profiler::_record_function_enter", datetime.date(9999, 1, 1)),
    ("aten::_sparse_addmm", datetime.date(2022, 6, 30)),
    ("aten::kl_div_backward", datetime.date(2022, 9, 1)),
    ("aten::_cholesky_helper", datetime.date(9999, 1, 1)),
    ("aten::_lstsq_helper", datetime.date(9999, 1, 1)),
    ("aten::_syevd_helper", datetime.date(9999, 1, 1)),
    ("aten::_linalg_solve_out_helper_", datetime.date(9999, 1, 1)),
    ("aten::select_backward", datetime.date(9999, 1, 1)),
    ("aten::slice_backward", datetime.date(9999, 1, 1)),
    ("aten::diagonal_backward", datetime.date(9999, 1, 1)),
    ("aten::rowwise_prune", datetime.date(9999, 1, 1)),
    ("aten::adaptive_avg_pool3d_backward", datetime.date(9999, 1, 1)),
    ("aten::_embedding_bag_dense_backward", datetime.date(9999, 1, 1)),
    ("aten::randperm", datetime.date(9999, 1, 1)),
    ("aten::linalg_solve", datetime.date(2022, 8, 31)),
    ("aten::linalg_solve.out", datetime.date(2022, 8, 31)),
    ("aten::binary_cross_entropy_with_logits_backward", datetime.date(2022, 9, 21)),
    ("aten::_linalg_qr_helper", datetime.date(2022, 8, 1)),
    ("aten::linalg_lu_solve", datetime.date(2022, 8, 1)),
    ("aten::linalg_lu_solve.out", datetime.date(2022, 8, 1)),
    ("aten::linalg_det", datetime.date(2022, 8, 1)),
    ("aten::linalg_det.out", datetime.date(2022, 8, 1)),
    ("aten::_det_lu_based_helper", datetime.date(2022, 8, 1)),
    ("aten::slogdet", datetime.date(2022, 8, 1)),
    ("aten::slogdet.out", datetime.date(2022, 8, 1)),
    ("aten::linalg_slogdet", datetime.date(2022, 8, 1)),
    ("aten::linalg_slogdet.out", datetime.date(2022, 8, 1)),
    ("aten::_linalg_solve", datetime.date(2022, 10, 1)),
    ("aten::_linalg_solve.solution", datetime.date(2022, 10, 1)),
    ("aten::linalg_inv_ex", datetime.date(2022, 10, 1)),
    ("aten::linalg_inv_ex.inverse", datetime.date(2022, 10, 1)),
    ("aten::linalg_inv", datetime.date(2022, 10, 1)),
    ("aten::linalg_inv.out", datetime.date(2022, 10, 1)),
    ("aten::_linalg_inv_out_helper.functional", datetime.date(2022, 10, 1)),
    ("aten::_linalg_inv_out_helper.out", datetime.date(2022, 10, 1)),
    ("aten::_linalg_inv_out_helper_", datetime.date(2022, 10, 1)),
    ("aten::_linalg_inv_out_helper", datetime.date(2022, 10, 1)),
    ("aten::solve", datetime.date(9999, 1, 1)),
    ("aten::solve.solution", datetime.date(9999, 1, 1)),
    ("aten::_solve_helper", datetime.date(9999, 1, 1)),
    ("aten::_convolution_nogroup", datetime.date(9999, 1, 1)),
    ("aten::miopen_convolution_backward", datetime.date(9999, 1, 1)),
    ("aten::miopen_convolution_backward_bias", datetime.date(9999, 1, 1)),
    ("aten::miopen_convolution_backward_input", datetime.date(9999, 1, 1)),
    ("aten::miopen_convolution_backward_weight", datetime.date(9999, 1, 1)),
    ("aten::miopen_convolution_transpose_backward", datetime.date(9999, 1, 1)),
    ("aten::miopen_convolution_transpose_backward_input", datetime.date(9999, 1, 1)),
    ("aten::miopen_convolution_transpose_backward_weight", datetime.date(9999, 1, 1)),
    ("aten::miopen_depthwise_convolution_backward", datetime.date(9999, 1, 1)),
    ("aten::miopen_depthwise_convolution_backward_input", datetime.date(9999, 1, 1)),
    ("aten::miopen_depthwise_convolution_backward_weight", datetime.date(9999, 1, 1)),
    ("aten::_nested_tensor", datetime.date(9999, 1, 1)),
    ("prepacked::unpack_prepacked_sizes_conv2d", datetime.date(9999, 1, 1)),
    ("prepacked::unpack_prepacked_sizes_linear", datetime.date(9999, 1, 1)),
    ("aten::linalg_solve", datetime.date(2022, 8, 31)),
    ("aten::linalg_solve.out", datetime.date(2022, 8, 31)),
    ("aten::quantile", datetime.date(2022, 9, 30)),
    ("aten::nanquantile", datetime.date(2022, 9, 30)),
    ("aten::native_multi_head_self_attention", datetime.date(9999, 1, 1)),
    ("aten::_native_multi_head_self_attention", datetime.date(9999, 1, 1)),
    ("aten::grid_sampler_3d_backward", datetime.date(9999, 1, 1)),
    ("aten::_transform_bias_rescale_qkv", datetime.date(9999, 1, 1)),
    ("aten::_s_where", datetime.date(2022, 9, 30)),
    ("prim::infer_squeeze_size.dim", datetime.date(9999, 1, 1)),
    ("prim::infer_squeeze_size", datetime.date(9999, 1, 1)),
    ("aten::_weight_norm_cuda_interface", datetime.date(9999, 1, 1)),
    ("aten::_weight_norm_cuda_interface_backward", datetime.date(9999, 1, 1)),
    ("aten::segment_reduce", datetime.date(2022, 6, 30)),
    ("aten::_segment_reduce_backward", datetime.date(2022, 6, 30)),
    ("aten::empty.SymInt", datetime.date(9999, 1, 1)),
    ("c10d::broadcast", datetime.date(2022, 6, 25)),
    ("aten::.*functional", datetime.date(2022, 8, 1)),
    ("aten::_foreach.*", datetime.date(2022, 8, 1)),
    ("aten::unflatten", datetime.date(2022, 8, 10)),
    ("aten::nanmean", datetime.date(2022, 8, 30)),
    ("aten::nanmean.out", datetime.date(2022, 8, 30)),
    ("aten::nansum", datetime.date(2022, 8, 30)),
    ("aten::nansum.out", datetime.date(2022, 8, 30)),
    ("aten::sum.SymInt", datetime.date(2022, 11, 30)),
    ("aten::mps_linear", datetime.date(9999, 1, 1)),
    ("aten::_mps_linear", datetime.date(9999, 1, 1)),
    ("aten::view_copy.SymInt", datetime.date(2022, 11, 30)),
    ("aten::view_copy.SymInt_out", datetime.date(2022, 11, 30)),
    ("aten::expand_copy.SymInt", datetime.date(2022, 11, 30)),
    ("aten::expand_copy.SymInt_out", datetime.date(2022, 11, 30)),
    ("aten::expand.SymInt", datetime.date(2022, 11, 30)),
    ("aten::narrow_copy.SymInt", datetime.date(2022, 11, 30)),
    ("aten::narrow_copy.SymInt_out", datetime.date(2022, 11, 30)),
    ("aten::view.SymInt", datetime.date(2022, 11, 30)),
    ("aten::new_empty.SymInt", datetime.date(2022, 11, 30)),
    ("aten::new_empty.SymInt_out", datetime.date(2022, 11, 30)),
    ("aten::zeros.SymInt", datetime.date(2022, 11, 30)),
    ("aten::zeros.SymInt_out", datetime.date(2022, 11, 30)),
    # TODO: FIXME: prims shouldn't be checked
    ("prims::.*", datetime.date(9999, 1, 1)),
<<<<<<< HEAD
    # Distributed c10d ops are all going to be updated
    ("c10d::.*", datetime.date(2022, 10, 31)),
=======
    ("aten::_amp_foreach_non_finite_check_and_unscale.out", datetime.date(2022, 9, 1)),
    ("aten::_amp_foreach_non_finite_check_and_unscale_", datetime.date(2022, 9, 1)),
    ("aten::_cudnn_rnn_backward.out", datetime.date(2022, 9, 1)),
    ("aten::_foreach_abs.out", datetime.date(2022, 9, 1)),
    ("aten::_foreach_abs_", datetime.date(2022, 9, 1)),
    ("aten::_foreach_acos.out", datetime.date(2022, 9, 1)),
    ("aten::_foreach_acos_", datetime.date(2022, 9, 1)),
    ("aten::_foreach_add.List_out", datetime.date(2022, 9, 1)),
    ("aten::_foreach_add.ScalarList_out", datetime.date(2022, 9, 1)),
    ("aten::_foreach_add.Scalar_out", datetime.date(2022, 9, 1)),
    ("aten::_foreach_add_.List", datetime.date(2022, 9, 1)),
    ("aten::_foreach_add_.Scalar", datetime.date(2022, 9, 1)),
    ("aten::_foreach_add_.ScalarList", datetime.date(2022, 9, 1)),
    ("aten::_foreach_addcdiv.ScalarList_out", datetime.date(2022, 9, 1)),
    ("aten::_foreach_addcdiv.Scalar_out", datetime.date(2022, 9, 1)),
    ("aten::_foreach_addcdiv_.Scalar", datetime.date(2022, 9, 1)),
    ("aten::_foreach_addcdiv_.ScalarList", datetime.date(2022, 9, 1)),
    ("aten::_foreach_addcmul.ScalarList_out", datetime.date(2022, 9, 1)),
    ("aten::_foreach_addcmul.Scalar_out", datetime.date(2022, 9, 1)),
    ("aten::_foreach_addcmul_.Scalar", datetime.date(2022, 9, 1)),
    ("aten::_foreach_addcmul_.ScalarList", datetime.date(2022, 9, 1)),
    ("aten::_foreach_asin.out", datetime.date(2022, 9, 1)),
    ("aten::_foreach_asin_", datetime.date(2022, 9, 1)),
    ("aten::_foreach_atan.out", datetime.date(2022, 9, 1)),
    ("aten::_foreach_atan_", datetime.date(2022, 9, 1)),
    ("aten::_foreach_ceil.out", datetime.date(2022, 9, 1)),
    ("aten::_foreach_ceil_", datetime.date(2022, 9, 1)),
    ("aten::_foreach_cos.out", datetime.date(2022, 9, 1)),
    ("aten::_foreach_cos_", datetime.date(2022, 9, 1)),
    ("aten::_foreach_cosh.out", datetime.date(2022, 9, 1)),
    ("aten::_foreach_cosh_", datetime.date(2022, 9, 1)),
    ("aten::_foreach_div.List_out", datetime.date(2022, 9, 1)),
    ("aten::_foreach_div.ScalarList_out", datetime.date(2022, 9, 1)),
    ("aten::_foreach_div.Scalar_out", datetime.date(2022, 9, 1)),
    ("aten::_foreach_div_.List", datetime.date(2022, 9, 1)),
    ("aten::_foreach_div_.Scalar", datetime.date(2022, 9, 1)),
    ("aten::_foreach_div_.ScalarList", datetime.date(2022, 9, 1)),
    ("aten::_foreach_erf.out", datetime.date(2022, 9, 1)),
    ("aten::_foreach_erf_", datetime.date(2022, 9, 1)),
    ("aten::_foreach_erfc.out", datetime.date(2022, 9, 1)),
    ("aten::_foreach_erfc_", datetime.date(2022, 9, 1)),
    ("aten::_foreach_exp.out", datetime.date(2022, 9, 1)),
    ("aten::_foreach_exp_", datetime.date(2022, 9, 1)),
    ("aten::_foreach_expm1.out", datetime.date(2022, 9, 1)),
    ("aten::_foreach_expm1_", datetime.date(2022, 9, 1)),
    ("aten::_foreach_floor.out", datetime.date(2022, 9, 1)),
    ("aten::_foreach_floor_", datetime.date(2022, 9, 1)),
    ("aten::_foreach_frac.out", datetime.date(2022, 9, 1)),
    ("aten::_foreach_frac_", datetime.date(2022, 9, 1)),
    ("aten::_foreach_lgamma.out", datetime.date(2022, 9, 1)),
    ("aten::_foreach_lgamma_", datetime.date(2022, 9, 1)),
    ("aten::_foreach_log.out", datetime.date(2022, 9, 1)),
    ("aten::_foreach_log10.out", datetime.date(2022, 9, 1)),
    ("aten::_foreach_log10_", datetime.date(2022, 9, 1)),
    ("aten::_foreach_log1p.out", datetime.date(2022, 9, 1)),
    ("aten::_foreach_log1p_", datetime.date(2022, 9, 1)),
    ("aten::_foreach_log2.out", datetime.date(2022, 9, 1)),
    ("aten::_foreach_log2_", datetime.date(2022, 9, 1)),
    ("aten::_foreach_log_", datetime.date(2022, 9, 1)),
    ("aten::_foreach_maximum.List_out", datetime.date(2022, 9, 1)),
    ("aten::_foreach_maximum_.List", datetime.date(2022, 9, 1)),
    ("aten::_foreach_minimum.List_out", datetime.date(2022, 9, 1)),
    ("aten::_foreach_minimum_.List", datetime.date(2022, 9, 1)),
    ("aten::_foreach_mul.List_out", datetime.date(2022, 9, 1)),
    ("aten::_foreach_mul.ScalarList_out", datetime.date(2022, 9, 1)),
    ("aten::_foreach_mul.Scalar_out", datetime.date(2022, 9, 1)),
    ("aten::_foreach_mul_.List", datetime.date(2022, 9, 1)),
    ("aten::_foreach_mul_.Scalar", datetime.date(2022, 9, 1)),
    ("aten::_foreach_mul_.ScalarList", datetime.date(2022, 9, 1)),
    ("aten::_foreach_neg.out", datetime.date(2022, 9, 1)),
    ("aten::_foreach_neg_", datetime.date(2022, 9, 1)),
    ("aten::_foreach_norm.Scalar_out", datetime.date(2022, 9, 1)),
    ("aten::_foreach_reciprocal.out", datetime.date(2022, 9, 1)),
    ("aten::_foreach_reciprocal_", datetime.date(2022, 9, 1)),
    ("aten::_foreach_round.out", datetime.date(2022, 9, 1)),
    ("aten::_foreach_round_", datetime.date(2022, 9, 1)),
    ("aten::_foreach_sigmoid.out", datetime.date(2022, 9, 1)),
    ("aten::_foreach_sigmoid_", datetime.date(2022, 9, 1)),
    ("aten::_foreach_sin.out", datetime.date(2022, 9, 1)),
    ("aten::_foreach_sin_", datetime.date(2022, 9, 1)),
    ("aten::_foreach_sinh.out", datetime.date(2022, 9, 1)),
    ("aten::_foreach_sinh_", datetime.date(2022, 9, 1)),
    ("aten::_foreach_sqrt.out", datetime.date(2022, 9, 1)),
    ("aten::_foreach_sqrt_", datetime.date(2022, 9, 1)),
    ("aten::_foreach_sub.List_out", datetime.date(2022, 9, 1)),
    ("aten::_foreach_sub.ScalarList_out", datetime.date(2022, 9, 1)),
    ("aten::_foreach_sub.Scalar_out", datetime.date(2022, 9, 1)),
    ("aten::_foreach_sub_.List", datetime.date(2022, 9, 1)),
    ("aten::_foreach_sub_.Scalar", datetime.date(2022, 9, 1)),
    ("aten::_foreach_sub_.ScalarList", datetime.date(2022, 9, 1)),
    ("aten::_foreach_tan.out", datetime.date(2022, 9, 1)),
    ("aten::_foreach_tan_", datetime.date(2022, 9, 1)),
    ("aten::_foreach_tanh.out", datetime.date(2022, 9, 1)),
    ("aten::_foreach_tanh_", datetime.date(2022, 9, 1)),
    ("aten::_foreach_trunc.out", datetime.date(2022, 9, 1)),
    ("aten::_foreach_trunc_", datetime.date(2022, 9, 1)),
    ("aten::_foreach_zero.out", datetime.date(2022, 9, 1)),
    ("aten::_foreach_zero_", datetime.date(2022, 9, 1)),
    ("aten::_histogramdd_bin_edges.out", datetime.date(2022, 9, 1)),
    ("aten::chunk", datetime.date(2022, 9, 1)),
    ("aten::dequantize.tensors_out", datetime.date(2022, 9, 1)),
    ("aten::dsplit.array", datetime.date(2022, 9, 1)),
    ("aten::dsplit.int", datetime.date(2022, 9, 1)),
    ("aten::hsplit.array", datetime.date(2022, 9, 1)),
    ("aten::hsplit.int", datetime.date(2022, 9, 1)),
    ("aten::lstm_mps_backward.out", datetime.date(2022, 9, 1)),
    ("aten::miopen_rnn_backward.out", datetime.date(2022, 9, 1)),
    ("aten::quantize_per_tensor.tensors_out", datetime.date(2022, 9, 1)),
    ("aten::split", datetime.date(2022, 9, 1)),
    ("aten::split.Tensor", datetime.date(2022, 9, 1)),
    ("aten::split.sizes", datetime.date(2022, 9, 1)),
    ("aten::split_copy.Tensor_out", datetime.date(2022, 9, 1)),
    ("aten::split_with_sizes", datetime.date(2022, 9, 1)),
    ("aten::split_with_sizes_copy.out", datetime.date(2022, 9, 1)),
    ("aten::tensor_split.indices", datetime.date(2022, 9, 1)),
    ("aten::tensor_split.sections", datetime.date(2022, 9, 1)),
    ("aten::tensor_split.tensor_indices_or_sections", datetime.date(2022, 9, 1)),
    ("aten::unbind.Dimname", datetime.date(2022, 9, 1)),
    ("aten::unbind.int", datetime.date(2022, 9, 1)),
    ("aten::unbind_copy.int_out", datetime.date(2022, 9, 1)),
    ("aten::unsafe_split.Tensor_out", datetime.date(2022, 9, 1)),
    ("aten::unsafe_split_with_sizes.out", datetime.date(2022, 9, 1)),
    ("aten::vsplit.array", datetime.date(2022, 9, 1)),
    ("aten::vsplit.int", datetime.date(2022, 9, 1)),
    ("c10d::allreduce_", datetime.date(2022, 10, 1)),
    ("aten::sym_numel", datetime.date(2022, 10, 1)),
>>>>>>> 35cca017
]

ALLOW_LIST_COMPILED = [
    (
        re.compile(item[0]),
        item[1],
        re.compile(item[2]) if len(item) > 2 else None,
    ) for item in ALLOW_LIST if item[1] >= datetime.date.today()
]

def allow_listed(schema):
    for item in ALLOW_LIST_COMPILED:
        if item[0].search(str(schema)):
            if len(item) > 2 and item[2] is not None:
                # if arguments regex is present, use it
                return bool(item[2].search(str(schema)))
            return True
    return False


# The nightly will fail to parse newly added syntax to schema declarations
# Add new schemas that will fail the nightly here
dont_parse_list = [
    ("_TorchScriptTesting.*", datetime.date(2099, 9, 17)),
    ("test_backend", datetime.date(2099, 9, 17)),
    ("dist_c10d", datetime.date(2099, 9, 17)),
    ("__backends__.nnc", datetime.date(2099, 9, 17)),
]

def has_valid_upgraders(schema, version_map):
    # we want to parse through the map to find if
    # the schema has valid upgraders. Since the
    # version map has entry for each overload
    # we need to do some ugly parsing.

    # the name of the operator
    schema_name = schema.name

    if schema_name not in version_map:
        return False

    entries = version_map[schema_name]

    possible_overloads = []
    possible_schemas = []
    for key, upgrader_schema_entries in entries.items():
        possible_overloads.append(key)
        possible_schemas.extend(upgrader_schema_entries)

    # let's make sure this existing schema is part of possible
    # schemas
    for old_schema in possible_schemas:
        if old_schema == schema:
            return True

    return False

def dont_parse(schema_line):
    for item in dont_parse_list:
        if item[1] < datetime.date.today():
            continue
        regexp = re.compile(item[0])
        if regexp.search(schema_line):
            return True
    return False

def load_schemas_to_dict():
    new_schemas = torch._C._jit_get_all_schemas()
    new_schemas += torch._C._jit_get_custom_class_schemas()
    new_schema_dict = defaultdict(list)
    for s in new_schemas:
        new_schema_dict[s.name].append(s)
    return new_schema_dict

def process_version_map(version_map):
    # version map maps full schema name to
    # list of upgraders. Since we only have
    # the name of the schema (aka no overload)
    # we want to first process the map to make
    # the key lookup easier. After this it will be:
    # Dict[schema_name, Dict[overload, List[schema]]]

    output = defaultdict(dict)
    for (key, entries) in version_map.items():
        operator_name = key.split(".")[0]
        schema_entries = [parse_schema(entry.old_schema) for entry in entries]
        output[operator_name][key] = schema_entries
    return output

def check_bc(existing_schemas):
    new_schema_dict = load_schemas_to_dict()
    version_map = process_version_map(torch._C._get_operator_version_map())
    is_bc = True
    broken_ops = []
    for existing_schema in existing_schemas:
        if allow_listed(existing_schema):
            print("schema: ", str(existing_schema), " found on allowlist, skipping")
            continue
        if has_valid_upgraders(existing_schema, version_map):
            print("schema: ", str(existing_schema), " has valid upgrader, skipping")
            continue
        print("processing existing schema: ", str(existing_schema))
        matching_new_schemas = new_schema_dict.get(existing_schema.name, [])
        found = False
        for matching_new_schema in matching_new_schemas:
            if matching_new_schema.is_backward_compatible_with(existing_schema):
                found = True
                break
        if not found:
            print(
                "Can NOT find backward compatible schemas after changes "
                "for schema {} from the following candidates:\n[\n{}\n]".format(
                    str(existing_schema),
                    "\n\t".join(str(s) for s in matching_new_schemas),
                )
            )
            # TODO Print out more details about why candidates don't match.
            broken_ops.append(str(existing_schema))
            is_bc = False
    if is_bc:
        print("Found backward compatible schemas for all existing schemas")
    else:
        print(
            "The PR is introducing backward incompatible changes to the "
            "operator library. Please contact PyTorch team to confirm "
            "whether this change is wanted or not. \n\nBroken ops: "
            "[\n\t{}\n]".format("\n\t".join(broken_ops))
        )
    return is_bc

def check_fc(existing_schemas):
    new_schema_dict = load_schemas_to_dict()
    is_fc = True
    broken_ops = []
    for existing_schema in existing_schemas:
        if allow_listed(existing_schema):
            print("schema: ", str(existing_schema), " found on allowlist, skipping")
            continue
        print("processing existing schema: ", str(existing_schema))
        matching_new_schemas = new_schema_dict.get(existing_schema.name, [])
        found = False
        possible_failure_reasons = []
        for matching_new_schema in matching_new_schemas:
            is_compatible, reason = matching_new_schema.check_forward_compatible_with(existing_schema)
            if is_compatible:
                found = True
                break
            if reason != "":
                possible_failure_reasons.append(reason)
        if not found:
            print(
                "Can NOT find forward compatible schemas after changes "
                "for schema {} from the following candidates:\n[\n{}\n]".format(
                    str(existing_schema),
                    "\n\t".join(str(s) for s in matching_new_schemas),
                )
            )
            print(
                "Refer to following reasons for failure "
                "to find FC schema:\n[\n{}\n]".format(
                    "\n\t".join(str(r) for r in possible_failure_reasons)
                )
            )
            broken_ops.append(str(existing_schema))
            is_fc = False
    if is_fc:
        print("Found forward compatible schemas for all existing schemas")
    else:
        warnings.warn(
            "The PR is introducing a potentially forward incompatible changes to the "
            "operator library. Please contact PyTorch team to confirm "
            "whether this change is wanted or not. \n\nBroken ops: "
            "[\n\t{}\n]".format("\n\t".join(broken_ops))
        )


if __name__ == "__main__":
    parser = argparse.ArgumentParser(description="Process some integers.")
    parser.add_argument(
        "--existing-schemas",
        help="filename to load existing schemas",
        type=str,
        default="schemas.txt",
    )
    args = parser.parse_args()
    existing_schema_dict = {}
    slist = []
    with open(args.existing_schemas, "r") as f:
        while True:
            line = f.readline()
            if not line:
                break

            if dont_parse(line.strip()):
                print("Not parsing schema line: ", line.strip())
                continue
            s = parse_schema(line.strip())
            slist.append(s)

    # TODO in case there is FC breaking changes,
    # we just warn for now until there is a policy.
    check_fc(slist)

    if not check_bc(slist):
        sys.exit(1)<|MERGE_RESOLUTION|>--- conflicted
+++ resolved
@@ -145,10 +145,6 @@
     ("aten::zeros.SymInt_out", datetime.date(2022, 11, 30)),
     # TODO: FIXME: prims shouldn't be checked
     ("prims::.*", datetime.date(9999, 1, 1)),
-<<<<<<< HEAD
-    # Distributed c10d ops are all going to be updated
-    ("c10d::.*", datetime.date(2022, 10, 31)),
-=======
     ("aten::_amp_foreach_non_finite_check_and_unscale.out", datetime.date(2022, 9, 1)),
     ("aten::_amp_foreach_non_finite_check_and_unscale_", datetime.date(2022, 9, 1)),
     ("aten::_cudnn_rnn_backward.out", datetime.date(2022, 9, 1)),
@@ -275,7 +271,8 @@
     ("aten::vsplit.int", datetime.date(2022, 9, 1)),
     ("c10d::allreduce_", datetime.date(2022, 10, 1)),
     ("aten::sym_numel", datetime.date(2022, 10, 1)),
->>>>>>> 35cca017
+    # Distributed c10d ops are all going to be updated
+    ("c10d::.*", datetime.date(2022, 10, 31)),
 ]
 
 ALLOW_LIST_COMPILED = [
