--- conflicted
+++ resolved
@@ -10,11 +10,7 @@
 
 class LstmFlatteningResultWithSeqLength(nn.Module):
     def __init__(self, input_size, hidden_size, layers, bidirect, dropout, batch_first):
-<<<<<<< HEAD
-        super().__init__()
-=======
         super(LstmFlatteningResultWithSeqLength, self).__init__()
->>>>>>> 8d93f6b4
 
         self.batch_first = batch_first
         self.inner_model = nn.LSTM(
@@ -33,11 +29,7 @@
 
 class LstmFlatteningResultWithoutSeqLength(nn.Module):
     def __init__(self, input_size, hidden_size, layers, bidirect, dropout, batch_first):
-<<<<<<< HEAD
-        super().__init__()
-=======
         super(LstmFlatteningResultWithoutSeqLength, self).__init__()
->>>>>>> 8d93f6b4
 
         self.batch_first = batch_first
         self.inner_model = nn.LSTM(
