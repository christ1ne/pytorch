--- conflicted
+++ resolved
@@ -993,7 +993,6 @@
     xfail('addr', ''),  # Cannot call sizes() on tensor with symbolic sizes/strides
     xfail('amax', ''),  # Cannot call sizes() on tensor with symbolic sizes/strides
     xfail('amin', ''),  # Cannot call sizes() on tensor with symbolic sizes/strides
-    xfail('as_strided', ''),  # Tensor-likes are not close!
     xfail('baddbmm', ''),  # aten.baddbmm.default - couldn't find symbolic meta function/decomposition
     xfail('block_diag', ''),  # Cannot call sizes() on tensor with symbolic sizes/strides
     xfail('cartesian_prod', ''),  # Cannot call numel() on tensor with symbolic sizes/strides
@@ -1095,7 +1094,6 @@
     xfail('masked_fill', ''),  # could not find kernel
     xfail('masked.logaddexp', ''),  # aten.logaddexp.default - couldn't find symbolic meta function/decomposi...
     xfail('masked.logsumexp', ''),  # Cannot call sizes() on tensor with symbolic sizes/strides
-    xfail('masked.median', ''),  # Cannot call sizes() on tensor with symbolic sizes/strides
     xfail('masked.prod', ''),  # Cannot call sizes() on tensor with symbolic sizes/strides
     xfail('masked_scatter', ''),  # Cannot call sizes() on tensor with symbolic sizes/strides
     xfail('masked_select', ''),  # aten.masked_select.default - couldn't find symbolic meta function/decompos...
@@ -1110,14 +1108,6 @@
     xfail('mvlgamma', 'mvlgamma_p_1'),  # aten.digamma_.default - couldn't find symbolic meta function/decom...
     xfail('mvlgamma', 'mvlgamma_p_3'),  # aten.digamma_.default - couldn't find symbolic meta function/decom...
     xfail('mvlgamma', 'mvlgamma_p_5'),  # aten.digamma_.default - couldn't find symbolic meta function/decom...
-
-    # Deleting this in a followup
-<<<<<<< HEAD
-    xfail('nn.functional.pad', 'circular'),
-=======
-    xfail('nn.functional.poisson_nll_loss', ''),
->>>>>>> 4b898a73
-
     xfail('nn.functional._scaled_dot_product_attention', ''),  # Cannot call sizes() on tensor with symbolic ...
     xfail('nn.functional.adaptive_avg_pool3d', ''),  # aten._adaptive_avg_pool3d_backward.default - couldn't ...
     xfail('nn.functional.adaptive_max_pool1d', ''),  # Cannot call sizes() on tensor with symbolic sizes/strides
