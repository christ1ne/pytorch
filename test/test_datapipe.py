# Owner(s): ["module: dataloader"]

import copy
import itertools
import os
import os.path
import pickle
import random
import sys
import tempfile
import warnings
from functools import partial
from typing import (
    Any,
    Awaitable,
    Dict,
    Generic,
    Iterator,
    List,
    NamedTuple,
    Optional,
    Set,
    Tuple,
    Type,
    TypeVar,
    Union,
)
from unittest import skipIf

import numpy as np

import torch
import torch.utils.data.backward_compatibility
import torch.utils.data.datapipes as dp
import torch.utils.data.graph
import torch.utils.data.graph_settings
from torch.testing._internal.common_utils import TestCase, run_tests, suppress_warnings
from torch.utils.data import (
    DataLoader,
    DataChunk,
    IterDataPipe,
    MapDataPipe,
    RandomSampler,
    argument_validation,
    runtime_validation,
    runtime_validation_disabled,
)
from torch.utils.data.graph import traverse
from torch.utils.data.datapipes.utils.common import StreamWrapper
from torch.utils.data.datapipes.utils.decoder import (
    basichandlers as decoder_basichandlers,
)
from torch.utils.data.datapipes.utils.snapshot import (
    _simple_snapshot_graph
)
from torch.utils.data.datapipes.dataframe import CaptureDataFrame
from torch.utils.data.datapipes.dataframe import dataframe_wrapper as df_wrapper

try:
    import dill

    # XXX: By default, dill writes the Pickler dispatch table to inject its
    # own logic there. This globally affects the behavior of the standard library
    # pickler for any user who transitively depends on this module!
    # Undo this extension to avoid altering the behavior of the pickler globally.
    dill.extend(use_dill=False)
    HAS_DILL = True
except ImportError:
    HAS_DILL = False
skipIfNoDill = skipIf(not HAS_DILL, "no dill")

try:
    import pandas  # type: ignore[import] # noqa: F401 F403

    HAS_PANDAS = True
except ImportError:
    HAS_PANDAS = False
skipIfNoDataFrames = skipIf(not HAS_PANDAS, "no dataframes (pandas)")

skipTyping = skipIf(True, "TODO: Fix typing bug")
T_co = TypeVar("T_co", covariant=True)


def create_temp_dir_and_files():
    # The temp dir and files within it will be released and deleted in tearDown().
    # Adding `noqa: P201` to avoid mypy's warning on not releasing the dir handle within this function.
    temp_dir = tempfile.TemporaryDirectory()  # noqa: P201
    temp_dir_path = temp_dir.name
    with tempfile.NamedTemporaryFile(dir=temp_dir_path, delete=False, suffix='.txt') as f:
        temp_file1_name = f.name
    with tempfile.NamedTemporaryFile(dir=temp_dir_path, delete=False, suffix='.byte') as f:
        temp_file2_name = f.name
    with tempfile.NamedTemporaryFile(dir=temp_dir_path, delete=False, suffix='.empty') as f:
        temp_file3_name = f.name

    with open(temp_file1_name, 'w') as f1:
        f1.write('0123456789abcdef')
    with open(temp_file2_name, 'wb') as f2:
        f2.write(b"0123456789abcdef")

    temp_sub_dir = tempfile.TemporaryDirectory(dir=temp_dir_path)  # noqa: P201
    temp_sub_dir_path = temp_sub_dir.name
    with tempfile.NamedTemporaryFile(dir=temp_sub_dir_path, delete=False, suffix='.txt') as f:
        temp_sub_file1_name = f.name
    with tempfile.NamedTemporaryFile(dir=temp_sub_dir_path, delete=False, suffix='.byte') as f:
        temp_sub_file2_name = f.name

    with open(temp_sub_file1_name, 'w') as f1:
        f1.write('0123456789abcdef')
    with open(temp_sub_file2_name, 'wb') as f2:
        f2.write(b"0123456789abcdef")

    return [(temp_dir, temp_file1_name, temp_file2_name, temp_file3_name),
            (temp_sub_dir, temp_sub_file1_name, temp_sub_file2_name)]


def reset_after_n_next_calls(datapipe: Union[IterDataPipe[T_co], MapDataPipe[T_co]],
                             n: int) -> Tuple[List[T_co], List[T_co]]:
    """
    Given a DataPipe and integer n, iterate the DataPipe for n elements and store the elements into a list
    Then, reset the DataPipe and return a tuple of two lists
        1. A list of elements yielded before the reset
        2. A list of all elements of the DataPipe after the reset
    """
    it = iter(datapipe)
    res_before_reset = []
    for _ in range(n):
        res_before_reset.append(next(it))
    return res_before_reset, list(datapipe)


def odd_or_even(x: int) -> int:
    return x % 2


class TestDataChunk(TestCase):
    def setUp(self):
        self.elements = list(range(10))
        random.shuffle(self.elements)
        self.chunk: DataChunk[int] = DataChunk(self.elements)

    def test_getitem(self):
        for i in range(10):
            self.assertEqual(self.elements[i], self.chunk[i])

    def test_iter(self):
        for ele, dc in zip(self.elements, iter(self.chunk)):
            self.assertEqual(ele, dc)

    def test_len(self):
        self.assertEqual(len(self.elements), len(self.chunk))

    def test_as_string(self):
        self.assertEqual(str(self.chunk), str(self.elements))

        batch = [self.elements] * 3
        chunks: List[DataChunk[int]] = [DataChunk(self.elements)] * 3
        self.assertEqual(str(batch), str(chunks))

    def test_sort(self):
        chunk: DataChunk[int] = DataChunk(self.elements)
        chunk.sort()
        self.assertTrue(isinstance(chunk, DataChunk))
        for i, d in enumerate(chunk):
            self.assertEqual(i, d)

    def test_reverse(self):
        chunk: DataChunk[int] = DataChunk(self.elements)
        chunk.reverse()
        self.assertTrue(isinstance(chunk, DataChunk))
        for i in range(10):
            self.assertEqual(chunk[i], self.elements[9 - i])

    def test_random_shuffle(self):
        elements = list(range(10))
        chunk: DataChunk[int] = DataChunk(elements)

        rng = random.Random(0)
        rng.shuffle(chunk)

        rng = random.Random(0)
        rng.shuffle(elements)

        self.assertEqual(chunk, elements)


class TestStreamWrapper(TestCase):
    class _FakeFD:
        def __init__(self, filepath):
            self.filepath = filepath
            self.opened = False
            self.closed = False

        def open(self):
            self.opened = True

        def read(self):
            if self.opened:
                return "".join(self)
            else:
                raise IOError("Cannot read from un-opened file descriptor")

        def __iter__(self):
            for i in range(5):
                yield str(i)

        def close(self):
            if self.opened:
                self.opened = False
                self.closed = True

        def __repr__(self):
            return "FakeFD"

    def test_dir(self):
        fd = TestStreamWrapper._FakeFD("")
        wrap_fd = StreamWrapper(fd)

        s = set(dir(wrap_fd))
        for api in ['open', 'read', 'close']:
            self.assertTrue(api in s)

    def test_api(self):
        fd = TestStreamWrapper._FakeFD("")
        wrap_fd = StreamWrapper(fd)

        self.assertFalse(fd.opened)
        self.assertFalse(fd.closed)
        with self.assertRaisesRegex(IOError, "Cannot read from"):
            wrap_fd.read()

        wrap_fd.open()
        self.assertTrue(fd.opened)
        self.assertEqual("01234", wrap_fd.read())

        del wrap_fd
        self.assertFalse(fd.opened)
        self.assertTrue(fd.closed)

    def test_pickle(self):
        with tempfile.TemporaryFile() as f:
            with self.assertRaises(TypeError) as ctx1:
                pickle.dumps(f)

            wrap_f = StreamWrapper(f)
            with self.assertRaises(TypeError) as ctx2:
                pickle.dumps(wrap_f)

            # Same exception when pickle
            self.assertEqual(str(ctx1.exception), str(ctx2.exception))

        fd = TestStreamWrapper._FakeFD("")
        wrap_fd = StreamWrapper(fd)
        _ = pickle.loads(pickle.dumps(wrap_fd))

    def test_repr(self):
        fd = TestStreamWrapper._FakeFD("")
        wrap_fd = StreamWrapper(fd)
        self.assertEqual(str(wrap_fd), "StreamWrapper<FakeFD>")

        with tempfile.TemporaryFile() as f:
            wrap_f = StreamWrapper(f)
            self.assertEqual(str(wrap_f), "StreamWrapper<" + str(f) + ">")


class TestIterableDataPipeBasic(TestCase):
    def setUp(self):
        ret = create_temp_dir_and_files()
        self.temp_dir = ret[0][0]
        self.temp_files = ret[0][1:]
        self.temp_sub_dir = ret[1][0]
        self.temp_sub_files = ret[1][1:]

    def tearDown(self):
        try:
            self.temp_sub_dir.cleanup()
            self.temp_dir.cleanup()
        except Exception as e:
            warnings.warn("TestIterableDatasetBasic was not able to cleanup temp dir due to {}".format(str(e)))

    def test_listdirfiles_iterable_datapipe(self):
        temp_dir = self.temp_dir.name
        datapipe: IterDataPipe = dp.iter.FileLister(temp_dir, '')

        count = 0
        for pathname in datapipe:
            count = count + 1
            self.assertTrue(pathname in self.temp_files)
        self.assertEqual(count, len(self.temp_files))

        count = 0
        datapipe = dp.iter.FileLister(temp_dir, '', recursive=True)
        for pathname in datapipe:
            count = count + 1
            self.assertTrue((pathname in self.temp_files) or (pathname in self.temp_sub_files))
        self.assertEqual(count, len(self.temp_files) + len(self.temp_sub_files))

        temp_files = self.temp_files
        datapipe = dp.iter.FileLister([temp_dir, *temp_files])
        count = 0
        for pathname in datapipe:
            count += 1
            self.assertTrue(pathname in self.temp_files)
        self.assertEqual(count, 2 * len(self.temp_files))

        # test functional API
        datapipe = datapipe.list_files()
        count = 0
        for pathname in datapipe:
            count += 1
            self.assertTrue(pathname in self.temp_files)
        self.assertEqual(count, 2 * len(self.temp_files))

    def test_listdirfilesdeterministic_iterable_datapipe(self):
        temp_dir = self.temp_dir.name

        datapipe = dp.iter.FileLister(temp_dir, '')
        # The output order should be always the same.
        self.assertEqual(list(datapipe), list(datapipe))

        datapipe = dp.iter.FileLister(temp_dir, '', recursive=True)
        # The output order should be always the same.
        self.assertEqual(list(datapipe), list(datapipe))

    def test_openfilesfromdisk_iterable_datapipe(self):
        # test import datapipe class directly
        from torch.utils.data.datapipes.iter import (
            FileLister,
            FileOpener,
        )

        temp_dir = self.temp_dir.name
        datapipe1 = FileLister(temp_dir, '')
        datapipe2 = FileOpener(datapipe1, mode='b')

        count = 0
        for rec in datapipe2:
            count = count + 1
            self.assertTrue(rec[0] in self.temp_files)
            with open(rec[0], 'rb') as f:
                self.assertEqual(rec[1].read(), f.read())
                rec[1].close()
        self.assertEqual(count, len(self.temp_files))

        # functional API
        datapipe3 = datapipe1.open_files(mode='b')

        count = 0
        for rec in datapipe3:
            count = count + 1
            self.assertTrue(rec[0] in self.temp_files)
            with open(rec[0], 'rb') as f:
                self.assertEqual(rec[1].read(), f.read())
                rec[1].close()
        self.assertEqual(count, len(self.temp_files))

        # __len__ Test
        with self.assertRaises(TypeError):
            len(datapipe3)

    def test_routeddecoder_iterable_datapipe(self):
        temp_dir = self.temp_dir.name
        temp_pngfile_pathname = os.path.join(temp_dir, "test_png.png")
        png_data = np.array([[[1., 0., 0.], [1., 0., 0.]], [[1., 0., 0.], [1., 0., 0.]]], dtype=np.single)
        np.save(temp_pngfile_pathname, png_data)
        datapipe1 = dp.iter.FileLister(temp_dir, ['*.png', '*.txt'])
        datapipe2 = dp.iter.FileOpener(datapipe1, mode='b')

        def _png_decoder(extension, data):
            if extension != 'png':
                return None
            return np.load(data)

        def _helper(prior_dp, dp, channel_first=False):
            # Byte stream is not closed
            for inp in prior_dp:
                self.assertFalse(inp[1].closed)
            for inp, rec in zip(prior_dp, dp):
                ext = os.path.splitext(rec[0])[1]
                if ext == '.png':
                    expected = np.array([[[1., 0., 0.], [1., 0., 0.]], [[1., 0., 0.], [1., 0., 0.]]], dtype=np.single)
                    if channel_first:
                        expected = expected.transpose(2, 0, 1)
                    self.assertEqual(rec[1], expected)
                else:
                    with open(rec[0], 'rb') as f:
                        self.assertEqual(rec[1], f.read().decode('utf-8'))
                # Corresponding byte stream is closed by Decoder
                self.assertTrue(inp[1].closed)

        cached = list(datapipe2)
        with warnings.catch_warnings(record=True) as wa:
            datapipe3 = dp.iter.RoutedDecoder(cached, _png_decoder)
        datapipe3.add_handler(decoder_basichandlers)
        _helper(cached, datapipe3)

        cached = list(datapipe2)
        with warnings.catch_warnings(record=True) as wa:
            datapipe4 = dp.iter.RoutedDecoder(cached, decoder_basichandlers)
        datapipe4.add_handler(_png_decoder)
        _helper(cached, datapipe4, channel_first=True)

    def test_groupby_iterable_datapipe(self):
        file_list = ["a.png", "b.png", "c.json", "a.json", "c.png", "b.json", "d.png",
                     "d.json", "e.png", "f.json", "g.png", "f.png", "g.json", "e.json",
                     "h.txt", "h.json"]

        import io

        datapipe1 = dp.iter.IterableWrapper([(filename, io.BytesIO(b'12345abcde')) for filename in file_list])

        def group_fn(data):
            filepath, _ = data
            return os.path.basename(filepath).split(".")[0]

        datapipe2 = dp.iter.Grouper(datapipe1, group_key_fn=group_fn, group_size=2)

        def order_fn(data):
            data.sort(key=lambda f: f[0], reverse=True)
            return data

        datapipe3 = dp.iter.Mapper(datapipe2, fn=order_fn)  # type: ignore[var-annotated]

        expected_result = [
            ("a.png", "a.json"), ("c.png", "c.json"), ("b.png", "b.json"), ("d.png", "d.json"),
            ("f.png", "f.json"), ("g.png", "g.json"), ("e.png", "e.json"), ("h.txt", "h.json")]

        count = 0
        for rec, expected in zip(datapipe3, expected_result):
            count = count + 1
            self.assertEqual(os.path.basename(rec[0][0]), expected[0])
            self.assertEqual(os.path.basename(rec[1][0]), expected[1])
            for i in [0, 1]:
                self.assertEqual(rec[i][1].read(), b'12345abcde')
                rec[i][1].close()
        self.assertEqual(count, 8)

    def test_demux_mux_datapipe(self):
        numbers = NumbersDataset(10)
        n1, n2 = numbers.demux(2, lambda x: x % 2)
        self.assertEqual([0, 2, 4, 6, 8], list(n1))
        self.assertEqual([1, 3, 5, 7, 9], list(n2))

        # Functional Test: demux and mux works sequentially as expected
        numbers = NumbersDataset(10)
        n1, n2, n3 = numbers.demux(3, lambda x: x % 3)
        n = n1.mux(n2, n3)
        self.assertEqual(list(range(9)), list(n))

        # Functional Test: Uneven DataPipes
        source_numbers = list(range(0, 10)) + [10, 12]
        numbers_dp = dp.iter.IterableWrapper(source_numbers)
        n1, n2 = numbers_dp.demux(2, lambda x: x % 2)
        self.assertEqual([0, 2, 4, 6, 8, 10, 12], list(n1))
        self.assertEqual([1, 3, 5, 7, 9], list(n2))
        n = n1.mux(n2)
        self.assertEqual(list(range(10)), list(n))

    @suppress_warnings  # Suppress warning for lambda fn
    def test_map_with_col_file_handle_datapipe(self):
        temp_dir = self.temp_dir.name
        datapipe1 = dp.iter.FileLister(temp_dir, '')
        datapipe2 = dp.iter.FileOpener(datapipe1)

        def _helper(datapipe):
            dp1 = datapipe.map(lambda x: x.read(), input_col=1)
            dp2 = datapipe.map(lambda x: (x[0], x[1].read()))
            self.assertEqual(list(dp1), list(dp2))

        # tuple
        _helper(datapipe2)
        # list
        datapipe3 = datapipe2.map(lambda x: list(x))
        _helper(datapipe3)


@skipIfNoDataFrames
class TestCaptureDataFrame(TestCase):
    def get_new_df(self):
        return df_wrapper.create_dataframe([[1, 2]], columns=['a', 'b'])

    def compare_capture_and_eager(self, operations):
        cdf = CaptureDataFrame()
        cdf = operations(cdf)
        df = self.get_new_df()
        cdf = cdf.apply_ops(df)

        df = self.get_new_df()
        df = operations(df)

        self.assertTrue(df.equals(cdf))

    def test_basic_capture(self):
        def operations(df):
            df['c'] = df.b + df['a'] * 7
            # somehow swallows pandas UserWarning when `df.c = df.b + df['a'] * 7`
            return df

        self.compare_capture_and_eager(operations)


@skipIf(True, "Fix DataFramePipes Tests")
class TestDataFramesPipes(TestCase):
    """
        Most of test will fail if pandas instaled, but no dill available.
        Need to rework them to avoid multiple skips.
    """

    def _get_datapipe(self, range=10, dataframe_size=7):
        return NumbersDataset(range) \
            .map(lambda i: (i, i % 3))

    def _get_dataframes_pipe(self, range=10, dataframe_size=7):
        return NumbersDataset(range) \
            .map(lambda i: (i, i % 3)) \
            ._to_dataframes_pipe(
            columns=['i', 'j'],
            dataframe_size=dataframe_size)

    @skipIfNoDataFrames
    @skipIfNoDill  # TODO(VitalyFedyunin): Decouple tests from dill by avoiding lambdas in map
    def test_capture(self):
        dp_numbers = self._get_datapipe().map(lambda x: (x[0], x[1], x[1] + 3 * x[0]))
        df_numbers = self._get_dataframes_pipe()
        df_numbers['k'] = df_numbers['j'] + df_numbers.i * 3
        self.assertEqual(list(dp_numbers), list(df_numbers))

    @skipIfNoDataFrames
    @skipIfNoDill
    def test_shuffle(self):
        #  With non-zero (but extremely low) probability (when shuffle do nothing),
        #  this test fails, so feel free to restart
        df_numbers = self._get_dataframes_pipe(range=1000).shuffle()
        dp_numbers = self._get_datapipe(range=1000)
        df_result = [tuple(item) for item in df_numbers]
        self.assertNotEqual(list(dp_numbers), df_result)
        self.assertEqual(list(dp_numbers), sorted(df_result))

    @skipIfNoDataFrames
    @skipIfNoDill
    def test_batch(self):
        df_numbers = self._get_dataframes_pipe(range=100).batch(8)
        df_numbers_list = list(df_numbers)
        last_batch = df_numbers_list[-1]
        self.assertEqual(4, len(last_batch))
        unpacked_batch = [tuple(row) for row in last_batch]
        self.assertEqual([(96, 0), (97, 1), (98, 2), (99, 0)], unpacked_batch)

    @skipIfNoDataFrames
    @skipIfNoDill
    def test_unbatch(self):
        df_numbers = self._get_dataframes_pipe(range=100).batch(8).batch(3)
        dp_numbers = self._get_datapipe(range=100)
        self.assertEqual(list(dp_numbers), list(df_numbers.unbatch(2)))

    @skipIfNoDataFrames
    @skipIfNoDill
    def test_filter(self):
        df_numbers = self._get_dataframes_pipe(range=10).filter(lambda x: x.i > 5)
        self.assertEqual([(6, 0), (7, 1), (8, 2), (9, 0)], list(df_numbers))


class IDP_NoLen(IterDataPipe):
    def __init__(self, input_dp):
        super().__init__()
        self.input_dp = input_dp

    # Prevent in-place modification
    def __iter__(self):
        input_dp = self.input_dp if isinstance(self.input_dp, IterDataPipe) else copy.deepcopy(self.input_dp)
        for i in input_dp:
            yield i


def _fake_fn(data):
    return data


def _fake_add(constant, data):
    return constant + data


def _fake_filter_fn(data):
    return True


def _simple_filter_fn(data):
    return data >= 5

def _fake_filter_fn_constant(constant, data):
    return data >= constant


def _mul_10(x):
    return x * 10


def _mod_3_test(x):
    return x % 3 == 1


def _worker_init_fn(worker_id):
    info = torch.utils.data.get_worker_info()
    num_workers = info.num_workers
    datapipe = info.dataset
    torch.utils.data.graph_settings.apply_sharding(datapipe, num_workers, worker_id)


lambda_fn1 = lambda x: x  # noqa: E731
lambda_fn2 = lambda x: x % 2  # noqa: E731
lambda_fn3 = lambda x: x >= 5  # noqa: E731


class TestFunctionalIterDataPipe(TestCase):

    def _serialization_test_helper(self, datapipe, use_dill):
        if use_dill:
            serialized_dp = dill.dumps(datapipe)
            deserialized_dp = dill.loads(serialized_dp)
        else:
            serialized_dp = pickle.dumps(datapipe)
            deserialized_dp = pickle.loads(serialized_dp)
        try:
            self.assertEqual(list(datapipe), list(deserialized_dp))
        except AssertionError as e:
            print(f"{datapipe} is failing.")
            raise e

    def _serialization_test_for_single_dp(self, dp, use_dill=False):
        # 1. Testing for serialization before any iteration starts
        self._serialization_test_helper(dp, use_dill)
        # 2. Testing for serialization after DataPipe is partially read
        it = iter(dp)
        _ = next(it)
        self._serialization_test_helper(dp, use_dill)
        # 3. Testing for serialization after DataPipe is fully read
        it = iter(dp)
        _ = list(it)
        self._serialization_test_helper(dp, use_dill)

    def _serialization_test_for_dp_with_children(self, dp1, dp2, use_dill=False):
        # 1. Testing for serialization before any iteration starts
        self._serialization_test_helper(dp1, use_dill)
        self._serialization_test_helper(dp2, use_dill)

        # 2. Testing for serialization after DataPipe is partially read
        it1, it2 = iter(dp1), iter(dp2)
        _, _ = next(it1), next(it2)
        # Catch `fork`, `demux` "some child DataPipes are not exhausted" warning
        with warnings.catch_warnings(record=True) as wa:
            self._serialization_test_helper(dp1, use_dill)
            self._serialization_test_helper(dp2, use_dill)

        # 2.5. Testing for serialization after one child DataPipe is fully read
        #      (Only for DataPipes with children DataPipes)
        it1 = iter(dp1)
        _ = list(it1)  # fully read one child
        # Catch `fork`, `demux` "some child DataPipes are not exhausted" warning
        with warnings.catch_warnings(record=True) as wa:
            self._serialization_test_helper(dp1, use_dill)
            self._serialization_test_helper(dp2, use_dill)

        # 3. Testing for serialization after DataPipe is fully read
        it2 = iter(dp2)
        _ = list(it2)  # fully read the other child
        self._serialization_test_helper(dp1, use_dill)
        self._serialization_test_helper(dp2, use_dill)

    def test_serializable(self):
        picklable_datapipes: List = [
            (dp.iter.Batcher, None, (3, True,), {}),
            (dp.iter.Collator, None, (_fake_fn,), {}),
            (dp.iter.Concater, None, (dp.iter.IterableWrapper(range(5)),), {}),
            (dp.iter.Demultiplexer, None, (2, _simple_filter_fn), {}),
            (dp.iter.FileLister, ".", (), {}),
            (dp.iter.FileOpener, None, (), {}),
            (dp.iter.Filter, None, (_fake_filter_fn,), {}),
            (dp.iter.Filter, None, (partial(_fake_filter_fn_constant, 5),), {}),
            (dp.iter.Forker, None, (2,), {}),
            (dp.iter.Grouper, None, (_fake_filter_fn,), {"group_size": 2}),
            (dp.iter.IterableWrapper, range(10), (), {}),
            (dp.iter.Mapper, None, (_fake_fn,), {}),
            (dp.iter.Mapper, None, (partial(_fake_add, 1),), {}),
            (dp.iter.Multiplexer, None, (dp.iter.IterableWrapper(range(10)),), {}),
            (dp.iter.Sampler, None, (), {}),
            (dp.iter.Shuffler, dp.iter.IterableWrapper([0] * 10), (), {}),
            (dp.iter.StreamReader, None, (), {}),
            (dp.iter.UnBatcher, None, (0,), {}),
            (dp.iter.Zipper, None, (dp.iter.IterableWrapper(range(10)),), {}),
        ]
        # Skipping comparison for these DataPipes
        dp_skip_comparison = {dp.iter.FileOpener, dp.iter.StreamReader}
        # These DataPipes produce multiple DataPipes as outputs and those should be compared
        dp_compare_children = {dp.iter.Demultiplexer, dp.iter.Forker}

        for dpipe, custom_input, dp_args, dp_kwargs in picklable_datapipes:
            if custom_input is None:
                custom_input = dp.iter.IterableWrapper(range(10))
            if dpipe in dp_skip_comparison:  # Merely make sure they are picklable and loadable (no value comparison)
                datapipe = dpipe(custom_input, *dp_args, **dp_kwargs)  # type: ignore[call-arg]
                serialized_dp = pickle.dumps(datapipe)
                _ = pickle.loads(serialized_dp)
            elif dpipe in dp_compare_children:  # DataPipes that have children
                dp1, dp2 = dpipe(custom_input, *dp_args, **dp_kwargs)  # type: ignore[call-arg]
                self._serialization_test_for_dp_with_children(dp1, dp2)
            else:  # Single DataPipe that requires comparison
                datapipe = dpipe(custom_input, *dp_args, **dp_kwargs)  # type: ignore[call-arg]
                self._serialization_test_for_single_dp(datapipe)

    def test_serializable_with_dill(self):
        """Only for DataPipes that take in a function as argument"""
        input_dp = dp.iter.IterableWrapper(range(10))

        datapipes_with_lambda_fn: List[Tuple[Type[IterDataPipe], Tuple, Dict[str, Any]]] = [
            (dp.iter.Collator, (lambda_fn1,), {}),
            (dp.iter.Demultiplexer, (2, lambda_fn2,), {}),
            (dp.iter.Filter, (lambda_fn3,), {}),
            (dp.iter.Grouper, (lambda_fn3,), {}),
            (dp.iter.Mapper, (lambda_fn1,), {}),
        ]

        def _local_fns():
            def _fn1(x):
                return x

            def _fn2(x):
                return x % 2

            def _fn3(x):
                return x >= 5

            return _fn1, _fn2, _fn3

        fn1, fn2, fn3 = _local_fns()

        datapipes_with_local_fn: List[Tuple[Type[IterDataPipe], Tuple, Dict[str, Any]]] = [
            (dp.iter.Collator, (fn1,), {}),
            (dp.iter.Demultiplexer, (2, fn2,), {}),
            (dp.iter.Filter, (fn3,), {}),
            (dp.iter.Grouper, (fn3,), {}),
            (dp.iter.Mapper, (fn1,), {}),
        ]

        dp_compare_children = {dp.iter.Demultiplexer}

        if HAS_DILL:
            for dpipe, dp_args, dp_kwargs in datapipes_with_lambda_fn + datapipes_with_local_fn:
                if dpipe in dp_compare_children:
                    dp1, dp2 = dpipe(input_dp, *dp_args, **dp_kwargs)  # type: ignore[call-arg]
                    self._serialization_test_for_dp_with_children(dp1, dp2, use_dill=True)
                else:
                    datapipe = dpipe(input_dp, *dp_args, **dp_kwargs)  # type: ignore[call-arg]
                    self._serialization_test_for_single_dp(datapipe, use_dill=True)
        else:
            msgs = (
                r"^Lambda function is not supported by pickle",
                r"^Local function is not supported by pickle"
            )
            for dps, msg in zip((datapipes_with_lambda_fn, datapipes_with_local_fn), msgs):
                for dpipe, dp_args, dp_kwargs in dps:
                    with self.assertWarnsRegex(UserWarning, msg):
                        datapipe = dpipe(input_dp, *dp_args, **dp_kwargs)  # type: ignore[call-arg]
                    with self.assertRaises((pickle.PicklingError, AttributeError)):
                        pickle.dumps(datapipe)

    def test_iterable_wrapper_datapipe(self):

        input_ls = list(range(10))
        input_dp = dp.iter.IterableWrapper(input_ls)

        # Functional Test: values are unchanged and in the same order
        self.assertEqual(input_ls, list(input_dp))

        # Functional Test: deep copy by default when an iterator is initialized (first element is read)
        it = iter(input_dp)
        self.assertEqual(0, next(it))  # The deep copy only happens when the first element is read
        input_ls.append(50)
        self.assertEqual(list(range(1, 10)), list(it))

        # Functional Test: shallow copy
        input_ls2 = [1, 2, 3]
        input_dp_shallow = dp.iter.IterableWrapper(input_ls2, deepcopy=False)
        input_ls2.append(10)
        self.assertEqual([1, 2, 3, 10], list(input_dp_shallow))

        # Reset Test: reset the DataPipe
        input_ls = list(range(10))
        input_dp = dp.iter.IterableWrapper(input_ls)
        n_elements_before_reset = 5
        res_before_reset, res_after_reset = reset_after_n_next_calls(input_dp, n_elements_before_reset)
        self.assertEqual(input_ls[:n_elements_before_reset], res_before_reset)
        self.assertEqual(input_ls, res_after_reset)

        # __len__ Test: inherits length from sequence
        self.assertEqual(len(input_ls), len(input_dp))

    def test_concat_iterdatapipe(self):
        input_dp1 = dp.iter.IterableWrapper(range(10))
        input_dp2 = dp.iter.IterableWrapper(range(5))

        # Functional Test: Raises exception for empty input
        with self.assertRaisesRegex(ValueError, r"Expected at least one DataPipe"):
            dp.iter.Concater()

        # Functional Test: Raises exception for non-IterDataPipe input
        with self.assertRaisesRegex(TypeError, r"Expected all inputs to be `IterDataPipe`"):
            dp.iter.Concater(input_dp1, ())  # type: ignore[arg-type]

        # Functional Test: Concatenate DataPipes as expected
        concat_dp = input_dp1.concat(input_dp2)
        self.assertEqual(len(concat_dp), 15)
        self.assertEqual(list(concat_dp), list(range(10)) + list(range(5)))

        # Reset Test: reset the DataPipe
        n_elements_before_reset = 5
        res_before_reset, res_after_reset = reset_after_n_next_calls(concat_dp, n_elements_before_reset)
        self.assertEqual(list(range(5)), res_before_reset)
        self.assertEqual(list(range(10)) + list(range(5)), res_after_reset)

        # __len__ Test: inherits length from source DataPipe
        input_dp_nl = IDP_NoLen(range(5))
        concat_dp = input_dp1.concat(input_dp_nl)
        with self.assertRaisesRegex(TypeError, r"instance doesn't have valid length$"):
            len(concat_dp)

        self.assertEqual(list(concat_dp), list(range(10)) + list(range(5)))

    def test_fork_iterdatapipe(self):
        input_dp = dp.iter.IterableWrapper(range(10))

        with self.assertRaises(ValueError):
            input_dp.fork(num_instances=0)

        dp0 = input_dp.fork(num_instances=1)
        self.assertEqual(dp0, input_dp)

        # Functional Test: making sure all child DataPipe shares the same reference
        dp1, dp2, dp3 = input_dp.fork(num_instances=3)
        self.assertTrue(all(n1 is n2 and n1 is n3 for n1, n2, n3 in zip(dp1, dp2, dp3)))

        # Functional Test: one child DataPipe yields all value at a time
        output1, output2, output3 = list(dp1), list(dp2), list(dp3)
        self.assertEqual(list(range(10)), output1)
        self.assertEqual(list(range(10)), output2)
        self.assertEqual(list(range(10)), output3)

        # Functional Test: two child DataPipes yield value together
        dp1, dp2 = input_dp.fork(num_instances=2)
        output = []
        for n1, n2 in zip(dp1, dp2):
            output.append((n1, n2))
        self.assertEqual([(i, i) for i in range(10)], output)

        # Functional Test: one child DataPipe yields all value first, but buffer_size = 5 being too small
        dp1, dp2 = input_dp.fork(num_instances=2, buffer_size=5)
        it1 = iter(dp1)
        for _ in range(5):
            next(it1)
        with self.assertRaises(BufferError):
            next(it1)
        with self.assertRaises(BufferError):
            list(dp2)

        # Functional Test: one child DataPipe yields all value first with unlimited buffer
        with warnings.catch_warnings(record=True) as wa:
            dp1, dp2 = input_dp.fork(num_instances=2, buffer_size=-1)
            self.assertEqual(len(wa), 1)
            self.assertRegex(str(wa[0].message), r"Unlimited buffer size is set")
        l1, l2 = list(dp1), list(dp2)
        for d1, d2 in zip(l1, l2):
            self.assertEqual(d1, d2)

        # Functional Test: two child DataPipes yield value together with buffer size 1
        dp1, dp2 = input_dp.fork(num_instances=2, buffer_size=1)
        output = []
        for n1, n2 in zip(dp1, dp2):
            output.append((n1, n2))
        self.assertEqual([(i, i) for i in range(10)], output)

        # Functional Test: make sure logic related to slowest_ptr is working properly
        dp1, dp2, dp3 = input_dp.fork(num_instances=3)
        output1, output2, output3 = [], [], []
        for i, (n1, n2) in enumerate(zip(dp1, dp2)):
            output1.append(n1)
            output2.append(n2)
            if i == 4:  # yield all of dp3 when halfway through dp1, dp2
                output3 = list(dp3)
                break
        self.assertEqual(list(range(5)), output1)
        self.assertEqual(list(range(5)), output2)
        self.assertEqual(list(range(10)), output3)

        # Reset Test: DataPipe resets when a new iterator is created, even if this datapipe hasn't been read
        dp1, dp2 = input_dp.fork(num_instances=2)
        _ = iter(dp1)
        output2 = []
        with self.assertRaisesRegex(RuntimeError, r"iterator has been invalidated"):
            for i, n2 in enumerate(dp2):
                output2.append(n2)
                if i == 4:
                    with warnings.catch_warnings(record=True) as wa:
                        _ = iter(dp1)  # This will reset all child DataPipes
                        self.assertEqual(len(wa), 1)
                        self.assertRegex(str(wa[0].message), r"child DataPipes are not exhausted")
        self.assertEqual(list(range(5)), output2)

        # Reset Test: DataPipe resets when some of it has been read
        dp1, dp2 = input_dp.fork(num_instances=2)
        output1, output2 = [], []
        for i, (n1, n2) in enumerate(zip(dp1, dp2)):
            output1.append(n1)
            output2.append(n2)
            if i == 4:
                with warnings.catch_warnings(record=True) as wa:
                    _ = iter(dp1)  # Reset both all child DataPipe
                    self.assertEqual(len(wa), 1)
                    self.assertRegex(str(wa[0].message), r"Some child DataPipes are not exhausted")
                break
        with warnings.catch_warnings(record=True) as wa:
            for i, (n1, n2) in enumerate(zip(dp1, dp2)):
                output1.append(n1)
                output2.append(n2)
            self.assertEqual(len(wa), 1)
            self.assertRegex(str(wa[0].message), r"child DataPipes are not exhausted")
        self.assertEqual(list(range(5)) + list(range(10)), output1)
        self.assertEqual(list(range(5)) + list(range(10)), output2)

        # Reset Test: DataPipe reset, even when some other child DataPipes are not read
        dp1, dp2, dp3 = input_dp.fork(num_instances=3)
        output1, output2 = list(dp1), list(dp2)
        self.assertEqual(list(range(10)), output1)
        self.assertEqual(list(range(10)), output2)
        with warnings.catch_warnings(record=True) as wa:
            self.assertEqual(list(range(10)), list(dp1))  # Resets even though dp3 has not been read
            self.assertEqual(len(wa), 1)
            self.assertRegex(str(wa[0].message), r"Some child DataPipes are not exhausted")
        output3 = []
        for i, n3 in enumerate(dp3):
            output3.append(n3)
            if i == 4:
                with warnings.catch_warnings(record=True) as wa:
                    output1 = list(dp1)  # Resets even though dp3 is only partially read
                    self.assertEqual(len(wa), 1)
                    self.assertRegex(str(wa[0].message), r"Some child DataPipes are not exhausted")
                self.assertEqual(list(range(5)), output3)
                self.assertEqual(list(range(10)), output1)
                break
        self.assertEqual(list(range(10)), list(dp3))  # dp3 has to read from the start again

        # __len__ Test: Each DataPipe inherits the source datapipe's length
        dp1, dp2, dp3 = input_dp.fork(num_instances=3)
        self.assertEqual(len(input_dp), len(dp1))
        self.assertEqual(len(input_dp), len(dp2))
        self.assertEqual(len(input_dp), len(dp3))

        # Pickle Test:
        dp1, dp2, dp3 = input_dp.fork(num_instances=3)
        traverse(dp1)  # This should not raise any error
        for _ in zip(dp1, dp2, dp3):
            pass
        traverse(dp2)  # This should not raise any error either

    def test_mux_iterdatapipe(self):

        # Functional Test: Elements are yielded one at a time from each DataPipe, until they are all exhausted
        input_dp1 = dp.iter.IterableWrapper(range(4))
        input_dp2 = dp.iter.IterableWrapper(range(4, 8))
        input_dp3 = dp.iter.IterableWrapper(range(8, 12))
        output_dp = input_dp1.mux(input_dp2, input_dp3)
        expected_output = [0, 4, 8, 1, 5, 9, 2, 6, 10, 3, 7, 11]
        self.assertEqual(len(expected_output), len(output_dp))
        self.assertEqual(expected_output, list(output_dp))

        # Functional Test: Uneven input Data Pipes
        input_dp1 = dp.iter.IterableWrapper([1, 2, 3, 4])
        input_dp2 = dp.iter.IterableWrapper([10])
        input_dp3 = dp.iter.IterableWrapper([100, 200, 300])
        output_dp = input_dp1.mux(input_dp2, input_dp3)
        expected_output = [1, 10, 100]
        self.assertEqual(len(expected_output), len(output_dp))
        self.assertEqual(expected_output, list(output_dp))

        # Functional Test: Empty Data Pipe
        input_dp1 = dp.iter.IterableWrapper([0, 1, 2, 3])
        input_dp2 = dp.iter.IterableWrapper([])
        output_dp = input_dp1.mux(input_dp2)
        self.assertEqual(len(input_dp2), len(output_dp))
        self.assertEqual(list(input_dp2), list(output_dp))

        # __len__ Test: raises TypeError when __len__ is called and an input doesn't have __len__
        input_dp1 = dp.iter.IterableWrapper(range(10))
        input_dp_no_len = IDP_NoLen(range(10))
        output_dp = input_dp1.mux(input_dp_no_len)
        with self.assertRaises(TypeError):
            len(output_dp)

    def test_demux_iterdatapipe(self):
        input_dp = dp.iter.IterableWrapper(range(10))

        with self.assertRaises(ValueError):
            input_dp.demux(num_instances=0, classifier_fn=lambda x: 0)

        # Functional Test: split into 2 DataPipes and output them one at a time
        dp1, dp2 = input_dp.demux(num_instances=2, classifier_fn=lambda x: x % 2)
        output1, output2 = list(dp1), list(dp2)
        self.assertEqual(list(range(0, 10, 2)), output1)
        self.assertEqual(list(range(1, 10, 2)), output2)

        # Functional Test: split into 2 DataPipes and output them together
        dp1, dp2 = input_dp.demux(num_instances=2, classifier_fn=lambda x: x % 2)
        output = []
        for n1, n2 in zip(dp1, dp2):
            output.append((n1, n2))
        self.assertEqual([(i, i + 1) for i in range(0, 10, 2)], output)

        # Functional Test: values of the same classification are lumped together, and buffer_size = 3 being too small
        dp1, dp2 = input_dp.demux(num_instances=2, classifier_fn=lambda x: 0 if x >= 5 else 1, buffer_size=4)
        it1 = iter(dp1)
        with self.assertRaises(BufferError):
            next(it1)  # Buffer raises because first 5 elements all belong to the a different child
        with self.assertRaises(BufferError):
            list(dp2)

        # Functional Test: values of the same classification are lumped together, and buffer_size = 5 is just enough
        dp1, dp2 = input_dp.demux(num_instances=2, classifier_fn=lambda x: 0 if x >= 5 else 1, buffer_size=5)
        output1, output2 = list(dp1), list(dp2)
        self.assertEqual(list(range(5, 10)), output1)
        self.assertEqual(list(range(0, 5)), output2)

        # Functional Test: values of the same classification are lumped together, and unlimited buffer
        with warnings.catch_warnings(record=True) as wa:
            dp1, dp2 = input_dp.demux(
                num_instances=2,
                classifier_fn=lambda x: 0 if x >= 5 else 1,
                buffer_size=-1
            )
            exp_l = 1 if HAS_DILL else 2
            self.assertEqual(len(wa), exp_l)
            self.assertRegex(str(wa[-1].message), r"Unlimited buffer size is set")
        output1, output2 = list(dp1), list(dp2)
        self.assertEqual(list(range(5, 10)), output1)
        self.assertEqual(list(range(0, 5)), output2)

        # Functional Test: classifier returns a value outside of [0, num_instance - 1]
        dp0 = input_dp.demux(num_instances=1, classifier_fn=lambda x: x % 2)
        it = iter(dp0[0])
        with self.assertRaises(ValueError):
            next(it)
            next(it)

        # Reset Test: DataPipe resets when a new iterator is created, even if this datapipe hasn't been read
        dp1, dp2 = input_dp.demux(num_instances=2, classifier_fn=lambda x: x % 2)
        _ = iter(dp1)
        output2 = []
        with self.assertRaisesRegex(RuntimeError, r"iterator has been invalidated"):
            for i, n2 in enumerate(dp2):
                output2.append(n2)
                if i == 4:
                    with warnings.catch_warnings(record=True) as wa:
                        _ = iter(dp1)  # This will reset all child DataPipes
                        self.assertEqual(len(wa), 1)
                        self.assertRegex(str(wa[0].message), r"child DataPipes are not exhausted")
        self.assertEqual(list(range(1, 10, 2)), output2)

        # Reset Test: DataPipe resets when some of it has been read
        dp1, dp2 = input_dp.demux(num_instances=2, classifier_fn=lambda x: x % 2)
        output1, output2 = [], []
        for n1, n2 in zip(dp1, dp2):
            output1.append(n1)
            output2.append(n2)
            if n1 == 4:
                break
        with warnings.catch_warnings(record=True) as wa:
            i1 = iter(dp1)  # Reset all child DataPipes
            self.assertEqual(len(wa), 1)
            self.assertRegex(str(wa[0].message), r"Some child DataPipes are not exhausted")
            for n1, n2 in zip(dp1, dp2):
                output1.append(n1)
                output2.append(n2)
            self.assertEqual([0, 2, 4] + list(range(0, 10, 2)), output1)
            self.assertEqual([1, 3, 5] + list(range(1, 10, 2)), output2)
            self.assertEqual(len(wa), 1)
            self.assertRegex(str(wa[0].message), r"child DataPipes are not exhausted")

        # Reset Test: DataPipe reset, even when not all child DataPipes are exhausted
        dp1, dp2 = input_dp.demux(num_instances=2, classifier_fn=lambda x: x % 2)
        output1 = list(dp1)
        self.assertEqual(list(range(0, 10, 2)), output1)
        with warnings.catch_warnings(record=True) as wa:
            self.assertEqual(list(range(0, 10, 2)), list(dp1))  # Reset even when dp2 is not read
            self.assertEqual(len(wa), 1)
            self.assertRegex(str(wa[0].message), r"Some child DataPipes are not exhausted")
        output2 = []
        for i, n2 in enumerate(dp2):
            output2.append(n2)
            if i == 1:
                self.assertEqual(list(range(1, 5, 2)), output2)
                with warnings.catch_warnings(record=True) as wa:
                    self.assertEqual(list(range(0, 10, 2)), list(dp1))  # Can reset even when dp2 is partially read
                    self.assertEqual(len(wa), 1)
                    self.assertRegex(str(wa[0].message), r"Some child DataPipes are not exhausted")
                break
        output2 = list(dp2)  # output2 has to read from beginning again
        self.assertEqual(list(range(1, 10, 2)), output2)

        # Functional Test: drop_none = True
        dp1, dp2 = input_dp.demux(num_instances=2, classifier_fn=lambda x: x % 2 if x % 5 != 0 else None,
                                  drop_none=True)
        self.assertEqual([2, 4, 6, 8], list(dp1))
        self.assertEqual([1, 3, 7, 9], list(dp2))

        # Functional Test: drop_none = False
        dp1, dp2 = input_dp.demux(num_instances=2, classifier_fn=lambda x: x % 2 if x % 5 != 0 else None,
                                  drop_none=False)
        it1 = iter(dp1)
        with self.assertRaises(ValueError):
            next(it1)

        # __len__ Test: __len__ not implemented
        dp1, dp2 = input_dp.demux(num_instances=2, classifier_fn=lambda x: x % 2)
        with self.assertRaises(TypeError):
            len(dp1)  # It is not implemented as we do not know length for each child in advance
        with self.assertRaises(TypeError):
            len(dp2)

        # Pickle Test:
        dp1, dp2 = input_dp.demux(num_instances=2, classifier_fn=odd_or_even)
        traverse(dp1)  # This should not raise any error
        for _ in zip(dp1, dp2):
            pass
        traverse(dp2)  # This should not raise any error either

    def test_map_iterdatapipe(self):
        target_length = 10
        input_dp = dp.iter.IterableWrapper(range(target_length))

        def fn(item, dtype=torch.float, *, sum=False):
            data = torch.tensor(item, dtype=dtype)
            return data if not sum else data.sum()

        # Functional Test: apply to each element correctly
        map_dp = input_dp.map(fn)
        self.assertEqual(target_length, len(map_dp))
        for x, y in zip(map_dp, range(target_length)):
            self.assertEqual(x, torch.tensor(y, dtype=torch.float))

        # Functional Test: works with partial function
        map_dp = input_dp.map(partial(fn, dtype=torch.int, sum=True))
        for x, y in zip(map_dp, range(target_length)):
            self.assertEqual(x, torch.tensor(y, dtype=torch.int).sum())

        # __len__ Test: inherits length from source DataPipe
        self.assertEqual(target_length, len(map_dp))

        input_dp_nl = IDP_NoLen(range(target_length))
        map_dp_nl = input_dp_nl.map(lambda x: x)
        for x, y in zip(map_dp_nl, range(target_length)):
            self.assertEqual(x, torch.tensor(y, dtype=torch.float))

        # __len__ Test: inherits length from source DataPipe - raises error when invalid
        with self.assertRaisesRegex(TypeError, r"instance doesn't have valid length$"):
            len(map_dp_nl)

        # Reset Test: DataPipe resets properly
        n_elements_before_reset = 5
        res_before_reset, res_after_reset = reset_after_n_next_calls(map_dp, n_elements_before_reset)
        self.assertEqual(list(range(n_elements_before_reset)), res_before_reset)
        self.assertEqual(list(range(10)), res_after_reset)

    @suppress_warnings  # Suppress warning for lambda fn
    def test_map_tuple_list_with_col_iterdatapipe(self):
        def fn_11(d):
            return -d

        def fn_1n(d):
            return -d, d

        def fn_n1(d0, d1):
            return d0 + d1

        def fn_nn(d0, d1):
            return -d0, -d1, d0 + d1

        def _helper(ref_fn, fn, input_col=None, output_col=None, error=None):
            for constr in (list, tuple):
                datapipe = dp.iter.IterableWrapper([constr((0, 1, 2)), constr((3, 4, 5)), constr((6, 7, 8))])
                if ref_fn is None:
                    with self.assertRaises(error):
                        res_dp = datapipe.map(fn, input_col, output_col)
                        list(res_dp)
                else:
                    res_dp = datapipe.map(fn, input_col, output_col)
                    ref_dp = datapipe.map(ref_fn)
                    self.assertEqual(list(res_dp), list(ref_dp))
                    # Reset
                    self.assertEqual(list(res_dp), list(ref_dp))

        # Replacing with one input column and default output column
        _helper(lambda data: (data[0], -data[1], data[2]), fn_11, 1)
        _helper(lambda data: (data[0], (-data[1], data[1]), data[2]), fn_1n, 1)
        # The index of input column is out of range
        _helper(None, fn_1n, 3, error=IndexError)
        # Unmatched input columns with fn arguments
        _helper(None, fn_n1, 1, error=TypeError)

        # Replacing with multiple input columns and default output column (the left-most input column)
        _helper(lambda data: (data[1], data[2] + data[0]), fn_n1, [2, 0])
        _helper(lambda data: (data[0], (-data[2], -data[1], data[2] + data[1])), fn_nn, [2, 1])

        # output_col can only be specified when input_col is not None
        _helper(None, fn_n1, None, 1, error=ValueError)
        # output_col can only be single-element list or tuple
        _helper(None, fn_n1, None, [0, 1], error=ValueError)
        # Single-element list as output_col
        _helper(lambda data: (-data[1], data[1], data[2]), fn_11, 1, [0])
        # Replacing with one input column and single specified output column
        _helper(lambda data: (-data[1], data[1], data[2]), fn_11, 1, 0)
        _helper(lambda data: (data[0], data[1], (-data[1], data[1])), fn_1n, 1, 2)
        # The index of output column is out of range
        _helper(None, fn_1n, 1, 3, error=IndexError)
        _helper(lambda data: (data[0], data[0] + data[2], data[2]), fn_n1, [0, 2], 1)
        _helper(lambda data: ((-data[1], -data[2], data[1] + data[2]), data[1], data[2]), fn_nn, [1, 2], 0)

        # Appending the output at the end
        _helper(lambda data: (*data, -data[1]), fn_11, 1, -1)
        _helper(lambda data: (*data, (-data[1], data[1])), fn_1n, 1, -1)
        _helper(lambda data: (*data, data[0] + data[2]), fn_n1, [0, 2], -1)
        _helper(lambda data: (*data, (-data[1], -data[2], data[1] + data[2])), fn_nn, [1, 2], -1)

    @suppress_warnings  # Suppress warning for lambda fn
    def test_map_dict_with_col_iterdatapipe(self):
        def fn_11(d):
            return -d

        def fn_1n(d):
            return -d, d

        def fn_n1(d0, d1):
            return d0 + d1

        def fn_nn(d0, d1):
            return -d0, -d1, d0 + d1

        # Prevent modification in-place to support resetting
        def _dict_update(data, newdata, remove_idx=None):
            _data = dict(data)
            _data.update(newdata)
            if remove_idx:
                for idx in remove_idx:
                    del _data[idx]
            return _data

        def _helper(ref_fn, fn, input_col=None, output_col=None, error=None):
            datapipe = dp.iter.IterableWrapper(
                [{"x": 0, "y": 1, "z": 2},
                 {"x": 3, "y": 4, "z": 5},
                 {"x": 6, "y": 7, "z": 8}]
            )
            if ref_fn is None:
                with self.assertRaises(error):
                    res_dp = datapipe.map(fn, input_col, output_col)
                    list(res_dp)
            else:
                res_dp = datapipe.map(fn, input_col, output_col)
                ref_dp = datapipe.map(ref_fn)
                self.assertEqual(list(res_dp), list(ref_dp))
                # Reset
                self.assertEqual(list(res_dp), list(ref_dp))

        # Replacing with one input column and default output column
        _helper(lambda data: _dict_update(data, {"y": -data["y"]}), fn_11, "y")
        _helper(lambda data: _dict_update(data, {"y": (-data["y"], data["y"])}), fn_1n, "y")
        # The key of input column is not in dict
        _helper(None, fn_1n, "a", error=KeyError)
        # Unmatched input columns with fn arguments
        _helper(None, fn_n1, "y", error=TypeError)
        # Replacing with multiple input columns and default output column (the left-most input column)
        _helper(lambda data: _dict_update(data, {"z": data["x"] + data["z"]}, ["x"]), fn_n1, ["z", "x"])
        _helper(lambda data: _dict_update(
            data, {"z": (-data["z"], -data["y"], data["y"] + data["z"])}, ["y"]), fn_nn, ["z", "y"])

        # output_col can only be specified when input_col is not None
        _helper(None, fn_n1, None, "x", error=ValueError)
        # output_col can only be single-element list or tuple
        _helper(None, fn_n1, None, ["x", "y"], error=ValueError)
        # Single-element list as output_col
        _helper(lambda data: _dict_update(data, {"x": -data["y"]}), fn_11, "y", ["x"])
        # Replacing with one input column and single specified output column
        _helper(lambda data: _dict_update(data, {"x": -data["y"]}), fn_11, "y", "x")
        _helper(lambda data: _dict_update(data, {"z": (-data["y"], data["y"])}), fn_1n, "y", "z")
        _helper(lambda data: _dict_update(data, {"y": data["x"] + data["z"]}), fn_n1, ["x", "z"], "y")
        _helper(lambda data: _dict_update(
            data, {"x": (-data["y"], -data["z"], data["y"] + data["z"])}), fn_nn, ["y", "z"], "x")

        # Adding new key to dict for the output
        _helper(lambda data: _dict_update(data, {"a": -data["y"]}), fn_11, "y", "a")
        _helper(lambda data: _dict_update(data, {"a": (-data["y"], data["y"])}), fn_1n, "y", "a")
        _helper(lambda data: _dict_update(data, {"a": data["x"] + data["z"]}), fn_n1, ["x", "z"], "a")
        _helper(lambda data: _dict_update(
            data, {"a": (-data["y"], -data["z"], data["y"] + data["z"])}), fn_nn, ["y", "z"], "a")

    def test_collate_iterdatapipe(self):
        arrs = [[1, 2, 3], [4, 5, 6], [7, 8, 9]]
        input_dp = dp.iter.IterableWrapper(arrs)

        def _collate_fn(batch, default_type=torch.float):
            return torch.tensor(sum(batch), dtype=default_type)

        # Functional Test: defaults to the default collate function when a custom one is not specified
        collate_dp = input_dp.collate()
        for x, y in zip(arrs, collate_dp):
            self.assertEqual(torch.tensor(x), y)

        # Functional Test: custom collate function
        collate_dp = input_dp.collate(collate_fn=_collate_fn)
        for x, y in zip(arrs, collate_dp):
            self.assertEqual(torch.tensor(sum(x), dtype=torch.float), y)

        # Functional Test: custom, partial collate function
        collate_dp = input_dp.collate(partial(_collate_fn, default_type=torch.int))
        for x, y in zip(arrs, collate_dp):
            self.assertEqual(torch.tensor(sum(x), dtype=torch.int), y)

        # Reset Test: reset the DataPipe and results are still correct
        n_elements_before_reset = 1
        res_before_reset, res_after_reset = reset_after_n_next_calls(collate_dp, n_elements_before_reset)
        self.assertEqual([torch.tensor(6, dtype=torch.int)], res_before_reset)
        for x, y in zip(arrs, res_after_reset):
            self.assertEqual(torch.tensor(sum(x), dtype=torch.int), y)

        # __len__ Test: __len__ is inherited
        self.assertEqual(len(input_dp), len(collate_dp))

        # __len__ Test: verify that it has no valid __len__ when the source doesn't have it
        input_dp_nl = IDP_NoLen(arrs)
        collate_dp_nl = input_dp_nl.collate()
        with self.assertRaisesRegex(TypeError, r"instance doesn't have valid length$"):
            len(collate_dp_nl)
        for x, y in zip(arrs, collate_dp_nl):
            self.assertEqual(torch.tensor(x), y)

    def test_batch_iterdatapipe(self):
        arrs = list(range(10))
        input_dp = dp.iter.IterableWrapper(arrs)

        # Functional Test: raise error when input argument `batch_size = 0`
        with self.assertRaises(AssertionError):
            input_dp.batch(batch_size=0)

        # Functional Test: by default, do not drop the last batch
        bs = 3
        batch_dp = input_dp.batch(batch_size=bs)
        self.assertEqual(len(batch_dp), 4)
        for i, batch in enumerate(batch_dp):
            self.assertEqual(len(batch), 1 if i == 3 else bs)
            self.assertEqual(batch, arrs[i * bs: i * bs + len(batch)])

        # Functional Test: Drop the last batch when specified
        bs = 4
        batch_dp = input_dp.batch(batch_size=bs, drop_last=True)
        for i, batch in enumerate(batch_dp):
            self.assertEqual(batch, arrs[i * bs: i * bs + len(batch)])

        # __len__ test: verifying that the overall length and of each batch is correct
        for i, batch in enumerate(batch_dp):
            self.assertEqual(len(batch), bs)

        # __len__ Test: the length is missing if the source DataPipe doesn't have length
        self.assertEqual(len(batch_dp), 2)
        input_dp_nl = IDP_NoLen(range(10))
        batch_dp_nl = input_dp_nl.batch(batch_size=2)
        with self.assertRaisesRegex(TypeError, r"instance doesn't have valid length$"):
            len(batch_dp_nl)

        # Reset Test: Ensures that the DataPipe can properly reset
        n_elements_before_reset = 1
        res_before_reset, res_after_reset = reset_after_n_next_calls(batch_dp, n_elements_before_reset)
        self.assertEqual([[0, 1, 2, 3]], res_before_reset)
        self.assertEqual([[0, 1, 2, 3], [4, 5, 6, 7]], res_after_reset)

    def test_unbatch_iterdatapipe(self):
        target_length = 6
        prebatch_dp = dp.iter.IterableWrapper(range(target_length))

        # Functional Test: Unbatch DataPipe should be the same as pre-batch DataPipe
        input_dp = prebatch_dp.batch(3)
        unbatch_dp = input_dp.unbatch()
        self.assertEqual(len(list(unbatch_dp)), target_length)  # __len__ is as expected
        for i, res in zip(range(target_length), unbatch_dp):
            self.assertEqual(i, res)

        # Functional Test: unbatch works for an input with nested levels
        input_dp = dp.iter.IterableWrapper([[0, 1, 2], [3, 4, 5]])
        unbatch_dp = input_dp.unbatch()
        self.assertEqual(len(list(unbatch_dp)), target_length)
        for i, res in zip(range(target_length), unbatch_dp):
            self.assertEqual(i, res)

        input_dp = dp.iter.IterableWrapper([[[0, 1], [2, 3]], [[4, 5], [6, 7]]])

        # Functional Test: unbatch works for an input with nested levels
        unbatch_dp = input_dp.unbatch()
        expected_dp = [[0, 1], [2, 3], [4, 5], [6, 7]]
        self.assertEqual(len(list(unbatch_dp)), 4)
        for j, res in zip(expected_dp, unbatch_dp):
            self.assertEqual(j, res)

        # Functional Test: unbatching multiple levels at the same time
        unbatch_dp = input_dp.unbatch(unbatch_level=2)
        expected_dp2 = [0, 1, 2, 3, 4, 5, 6, 7]
        self.assertEqual(len(list(unbatch_dp)), 8)
        for i, res in zip(expected_dp2, unbatch_dp):
            self.assertEqual(i, res)

        # Functional Test: unbatching all levels at the same time
        unbatch_dp = input_dp.unbatch(unbatch_level=-1)
        self.assertEqual(len(list(unbatch_dp)), 8)
        for i, res in zip(expected_dp2, unbatch_dp):
            self.assertEqual(i, res)

        # Functional Test: raises error when input unbatch_level is less than -1
        input_dp = dp.iter.IterableWrapper([[0, 1, 2], [3, 4, 5]])
        with self.assertRaises(ValueError):
            unbatch_dp = input_dp.unbatch(unbatch_level=-2)
            for i in unbatch_dp:
                print(i)

        # Functional Test: raises error when input unbatch_level is too high
        with self.assertRaises(IndexError):
            unbatch_dp = input_dp.unbatch(unbatch_level=5)
            for i in unbatch_dp:
                print(i)

        # Reset Test: unbatch_dp resets properly
        input_dp = dp.iter.IterableWrapper([[0, 1, 2], [3, 4, 5]])
        unbatch_dp = input_dp.unbatch(unbatch_level=-1)
        n_elements_before_reset = 3
        res_before_reset, res_after_reset = reset_after_n_next_calls(unbatch_dp, n_elements_before_reset)
        self.assertEqual([0, 1, 2], res_before_reset)
        self.assertEqual([0, 1, 2, 3, 4, 5], res_after_reset)

    def test_filter_datapipe(self):
        input_ds = dp.iter.IterableWrapper(range(10))

        def _filter_fn(data, val):
            return data >= val

        # Functional Test: filter works with partial function
        filter_dp = input_ds.filter(partial(_filter_fn, val=5))
        self.assertEqual(list(filter_dp), list(range(5, 10)))

        def _non_bool_fn(data):
            return 1

        # Functional Test: filter function must return bool
        filter_dp = input_ds.filter(filter_fn=_non_bool_fn)
        with self.assertRaises(ValueError):
            temp = list(filter_dp)

        # Funtional Test: Specify input_col
        tuple_input_ds = dp.iter.IterableWrapper([(d - 1, d, d + 1) for d in range(10)])

        # Single input_col
        input_col_1_dp = tuple_input_ds.filter(partial(_filter_fn, val=5), input_col=1)
        self.assertEqual(list(input_col_1_dp), [(d - 1, d, d + 1) for d in range(5, 10)])

        # Multiple input_col
        def _mul_filter_fn(a, b):
            return a + b < 10

        input_col_2_dp = tuple_input_ds.filter(_mul_filter_fn, input_col=[0, 2])
        self.assertEqual(list(input_col_2_dp), [(d - 1, d, d + 1) for d in range(5)])

        # __len__ Test: DataPipe has no valid len
        with self.assertRaisesRegex(TypeError, r"has no len"):
            len(filter_dp)

        # Reset Test: DataPipe resets correctly
        filter_dp = input_ds.filter(partial(_filter_fn, val=5))
        n_elements_before_reset = 3
        res_before_reset, res_after_reset = reset_after_n_next_calls(filter_dp, n_elements_before_reset)
        self.assertEqual(list(range(5, 10))[:n_elements_before_reset], res_before_reset)
        self.assertEqual(list(range(5, 10)), res_after_reset)

    def test_sampler_iterdatapipe(self):
        input_dp = dp.iter.IterableWrapper(range(10))
        # Default SequentialSampler
        sampled_dp = dp.iter.Sampler(input_dp)  # type: ignore[var-annotated]
        self.assertEqual(len(sampled_dp), 10)
        for i, x in enumerate(sampled_dp):
            self.assertEqual(x, i)

        # RandomSampler
        random_sampled_dp = dp.iter.Sampler(input_dp, sampler=RandomSampler, sampler_kwargs={
            'replacement': True})  # type: ignore[var-annotated] # noqa: B950

        # Requires `__len__` to build SamplerDataPipe
        input_dp_nolen = IDP_NoLen(range(10))
        with self.assertRaises(AssertionError):
            sampled_dp = dp.iter.Sampler(input_dp_nolen)

    def test_stream_reader_iterdatapipe(self):
        from io import StringIO

        input_dp = dp.iter.IterableWrapper([("f1", StringIO("abcde")), ("f2", StringIO("bcdef"))])
        expected_res = ["abcde", "bcdef"]

        # Functional Test: Read full chunk
        dp1 = input_dp.read_from_stream()
        self.assertEqual([d[1] for d in dp1], expected_res)

        # Functional Test: Read full chunk
        dp2 = input_dp.read_from_stream(chunk=1)
        self.assertEqual([d[1] for d in dp2], [c for s in expected_res for c in s])

        # `__len__` Test
        with self.assertRaises(TypeError):
            len(dp1)

    def test_shuffle_iterdatapipe(self):
        exp = list(range(100))
        input_ds = dp.iter.IterableWrapper(exp)

        with self.assertRaises(AssertionError):
            shuffle_dp = input_ds.shuffle(buffer_size=0)

        def _create_dp(buffer_size):
            input_ds = dp.iter.IterableWrapper(list(range(100)))
            return input_ds.shuffle(buffer_size=bs).sharding_filter()

        for bs in (5, 20, 33):
            shuffle_dp = _create_dp(bs)
            self.assertEqual(len(shuffle_dp), len(exp))

            torch.manual_seed(123)
            res = list(shuffle_dp)
            self.assertEqual(sorted(res), exp)

            # Test Deterministic
            for num_workers, pw in itertools.product((0, 1, 2), (True, False)):
                if num_workers == 0 and pw:
                    continue

                mp_ctx = "spawn" if num_workers > 0 else None
                dl = DataLoader(
                    shuffle_dp,
                    num_workers=num_workers,
                    shuffle=True,
                    multiprocessing_context=mp_ctx,
                    worker_init_fn=_worker_init_fn,
                    persistent_workers=pw
                )

                # No seed
                dl_res_ns = list(dl)
                self.assertEqual(len(dl_res_ns), len(exp))
                self.assertEqual(sorted(dl_res_ns), sorted(exp))

                # Same seeds
                dl_res = []
                for epoch in range(2):
                    torch.manual_seed(123)
                    dl_res.append(list(dl))
                self.assertEqual(dl_res[0], dl_res[1])

                # Different seeds
                torch.manual_seed(321)
                dl_res.append(list(dl))

                self.assertEqual(len(dl_res[0]), len(dl_res[2]))
                self.assertNotEqual(dl_res[0], dl_res[2])
                self.assertEqual(sorted(dl_res[0]), sorted(dl_res[2]))


        shuffle_dp_nl = IDP_NoLen(range(20)).shuffle(buffer_size=5)
        with self.assertRaisesRegex(TypeError, r"instance doesn't have valid length$"):
            len(shuffle_dp_nl)

        # Test: deactivate shuffling via set_shuffle
        unshuffled_dp = input_ds.shuffle().set_shuffle(False)
        self.assertEqual(list(unshuffled_dp), list(input_ds))

    def test_zip_iterdatapipe(self):

        # Functional Test: raises TypeError when an input is not of type `IterDataPipe`
        with self.assertRaises(TypeError):
            dp.iter.Zipper(dp.iter.IterableWrapper(range(10)), list(range(10)))  # type: ignore[arg-type]

        # Functional Test: raises TypeError when an input does not have valid length
        zipped_dp = dp.iter.Zipper(dp.iter.IterableWrapper(
            range(10)), IDP_NoLen(range(5)))  # type: ignore[var-annotated]
        with self.assertRaisesRegex(TypeError, r"instance doesn't have valid length$"):
            len(zipped_dp)

        # Functional Test: zips the results properly
        exp = list((i, i) for i in range(5))
        self.assertEqual(list(zipped_dp), exp)

        # Functional Test: zips the inputs properly even when lengths are different (zips to the shortest)
        zipped_dp = dp.iter.Zipper(dp.iter.IterableWrapper(range(10)), dp.iter.IterableWrapper(range(5)))

        # __len__ Test: length matches the length of the shortest input
        self.assertEqual(len(zipped_dp), 5)

        # Reset Test:
        n_elements_before_reset = 3
        res_before_reset, res_after_reset = reset_after_n_next_calls(zipped_dp, n_elements_before_reset)
        self.assertEqual(list((i, i) for i in range(5))[:n_elements_before_reset], res_before_reset)
        self.assertEqual(list((i, i) for i in range(5)), res_after_reset)


class TestFunctionalMapDataPipe(TestCase):

    def _serialization_test_helper(self, datapipe, use_dill):
        if use_dill:
            serialized_dp = dill.dumps(datapipe)
            deserialized_dp = dill.loads(serialized_dp)
        else:
            serialized_dp = pickle.dumps(datapipe)
            deserialized_dp = pickle.loads(serialized_dp)
        try:
            self.assertEqual(list(datapipe), list(deserialized_dp))
        except AssertionError as e:
            print(f"{datapipe} is failing.")
            raise e

    def _serialization_test_for_single_dp(self, dp, use_dill=False):
        # 1. Testing for serialization before any iteration starts
        self._serialization_test_helper(dp, use_dill)
        # 2. Testing for serialization after DataPipe is partially read
        it = iter(dp)
        _ = next(it)
        self._serialization_test_helper(dp, use_dill)
        # 3. Testing for serialization after DataPipe is fully read
        _ = list(it)
        self._serialization_test_helper(dp, use_dill)

    def test_serializable(self):
        picklable_datapipes: List = [
            (dp.map.Batcher, None, (2,), {}),
            (dp.map.Concater, None, (dp.map.SequenceWrapper(range(10)),), {}),
            (dp.map.Mapper, None, (), {}),
            (dp.map.Mapper, None, (_fake_fn,), {}),
            (dp.map.Mapper, None, (partial(_fake_add, 1),), {}),
            (dp.map.SequenceWrapper, range(10), (), {}),
            (dp.map.Shuffler, dp.map.SequenceWrapper([0] * 5), (), {}),
            (dp.map.Zipper, None, (dp.map.SequenceWrapper(range(10)),), {}),
        ]
        for dpipe, custom_input, dp_args, dp_kwargs in picklable_datapipes:
            if custom_input is None:
                custom_input = dp.map.SequenceWrapper(range(10))
            datapipe = dpipe(custom_input, *dp_args, **dp_kwargs)  # type: ignore[call-arg]
            self._serialization_test_for_single_dp(datapipe)

    def test_serializable_with_dill(self):
        """Only for DataPipes that take in a function as argument"""
        input_dp = dp.map.SequenceWrapper(range(10))

        datapipes_with_lambda_fn: List[
            Tuple[Type[MapDataPipe], Tuple, Dict[str, Any]]
        ] = [
            (dp.map.Mapper, (lambda_fn1,), {}),
        ]

        def _local_fns():
            def _fn1(x):
                return x

            return _fn1

        fn1 = _local_fns()

        datapipes_with_local_fn: List[
            Tuple[Type[MapDataPipe], Tuple, Dict[str, Any]]
        ] = [
            (dp.map.Mapper, (fn1,), {}),
        ]

        if HAS_DILL:
            for dpipe, dp_args, dp_kwargs in datapipes_with_lambda_fn + datapipes_with_local_fn:
                _ = dill.dumps(dpipe(input_dp, *dp_args, **dp_kwargs))  # type: ignore[call-arg]
        else:
            msgs = (
                r"^Lambda function is not supported by pickle",
                r"^Local function is not supported by pickle"
            )
            for dps, msg in zip((datapipes_with_lambda_fn, datapipes_with_local_fn), msgs):
                for dpipe, dp_args, dp_kwargs in dps:
                    with self.assertWarnsRegex(UserWarning, msg):
                        datapipe = dpipe(input_dp, *dp_args, **dp_kwargs)  # type: ignore[call-arg]
                    with self.assertRaises((pickle.PicklingError, AttributeError)):
                        pickle.dumps(datapipe)

    def test_sequence_wrapper_datapipe(self):
        seq = list(range(10))
        input_dp = dp.map.SequenceWrapper(seq)

        # Functional Test: all elements are equal in the same order
        self.assertEqual(seq, list(input_dp))

        # Functional Test: confirm deepcopy works by default
        seq.append(11)
        self.assertEqual(list(range(10)), list(input_dp))  # input_dp shouldn't have 11

        # Functional Test: non-deepcopy version is working
        seq2 = [1, 2, 3]
        input_dp_non_deep = dp.map.SequenceWrapper(seq2, deepcopy=False)
        seq2.append(4)
        self.assertEqual(list(seq2), list(input_dp_non_deep))  # should have 4

        # Reset Test: reset the DataPipe
        seq = list(range(10))
        n_elements_before_reset = 5
        res_before_reset, res_after_reset = reset_after_n_next_calls(input_dp, n_elements_before_reset)
        self.assertEqual(list(range(5)), res_before_reset)
        self.assertEqual(seq, res_after_reset)

        # __len__ Test: inherits length from sequence
        self.assertEqual(len(seq), len(input_dp))

    def test_concat_mapdatapipe(self):
        input_dp1 = dp.map.SequenceWrapper(range(10))
        input_dp2 = dp.map.SequenceWrapper(range(5))

        with self.assertRaisesRegex(ValueError, r"Expected at least one DataPipe"):
            dp.map.Concater()

        with self.assertRaisesRegex(TypeError, r"Expected all inputs to be `MapDataPipe`"):
            dp.map.Concater(input_dp1, ())  # type: ignore[arg-type]

        concat_dp = input_dp1.concat(input_dp2)
        self.assertEqual(len(concat_dp), 15)
        for index in range(15):
            self.assertEqual(concat_dp[index], (list(range(10)) + list(range(5)))[index])
        self.assertEqual(list(concat_dp), list(range(10)) + list(range(5)))

    def test_zip_mapdatapipe(self):
        input_dp1 = dp.map.SequenceWrapper(range(10))
        input_dp2 = dp.map.SequenceWrapper(range(5))
        input_dp3 = dp.map.SequenceWrapper(range(15))

        # Functional Test: requires at least one input DataPipe
        with self.assertRaisesRegex(ValueError, r"Expected at least one DataPipe"):
            dp.map.Zipper()

        # Functional Test: all inputs must be MapDataPipes
        with self.assertRaisesRegex(TypeError, r"Expected all inputs to be `MapDataPipe`"):
            dp.map.Zipper(input_dp1, ())  # type: ignore[arg-type]

        # Functional Test: Zip the elements up as a tuples
        zip_dp = input_dp1.zip(input_dp2, input_dp3)
        self.assertEqual([(i, i, i) for i in range(5)], [zip_dp[i] for i in range(5)])

        # Functional Test: Raise IndexError when index equal or exceed the length of the shortest DataPipe
        with self.assertRaisesRegex(IndexError, r"out of range"):
            input_dp1.zip(input_dp2, input_dp3)[5]

        # __len__ Test: returns the length of the shortest DataPipe
        zip_dp = input_dp1.zip(input_dp2, input_dp3)
        self.assertEqual(5, len(zip_dp))

    def test_shuffler_mapdatapipe(self):
        input_dp1 = dp.map.SequenceWrapper(range(10))
        input_dp2 = dp.map.SequenceWrapper({'a': 1, 'b': 2, 'c': 3, 'd': 4, 'e': 5})

        # Functional Test: Assumes 0-index when indices is not given
        shuffler_dp = input_dp1.shuffle()
        self.assertEqual(set(range(10)), set(shuffler_dp))

        # Functional Test: Custom indices are working
        shuffler_dp = dp.map.Shuffler(input_dp2, indices=['a', 'b', 'c', 'd', 'e'])
        self.assertEqual(set(range(1, 6)), set(shuffler_dp))

        # # Reset Test:
        shuffler_dp = input_dp1.shuffle()
        n_elements_before_reset = 5
        res_before_reset, res_after_reset = reset_after_n_next_calls(shuffler_dp, n_elements_before_reset)
        self.assertEqual(5, len(res_before_reset))
        for x in res_before_reset:
            self.assertTrue(x in set(range(10)))
        self.assertEqual(set(range(10)), set(res_after_reset))

        # __len__ Test: returns the length of the input DataPipe
        shuffler_dp = input_dp1.shuffle()
        self.assertEqual(10, len(shuffler_dp))

    def test_map_mapdatapipe(self):
        arr = range(10)
        input_dp = dp.map.SequenceWrapper(arr)

        def fn(item, dtype=torch.float, *, sum=False):
            data = torch.tensor(item, dtype=dtype)
            return data if not sum else data.sum()

        map_dp = input_dp.map(fn)
        self.assertEqual(len(input_dp), len(map_dp))
        for index in arr:
            self.assertEqual(
                map_dp[index], torch.tensor(input_dp[index], dtype=torch.float)
            )

        map_dp = input_dp.map(partial(fn, dtype=torch.int, sum=True))
        self.assertEqual(len(input_dp), len(map_dp))
        for index in arr:
            self.assertEqual(
                map_dp[index], torch.tensor(input_dp[index], dtype=torch.int).sum()
            )

    def test_batch_mapdatapipe(self):
        arr = list(range(13))
        input_dp = dp.map.SequenceWrapper(arr)

        # Functional Test: batches top level by default
        batch_dp = dp.map.Batcher(input_dp, batch_size=2)
        self.assertEqual([[0, 1], [2, 3], [4, 5], [6, 7], [8, 9], [10, 11], [12]], list(batch_dp))

        # Functional Test: drop_last on command
        batch_dp = dp.map.Batcher(input_dp, batch_size=2, drop_last=True)
        self.assertEqual([[0, 1], [2, 3], [4, 5], [6, 7], [8, 9], [10, 11]], list(batch_dp))

        # Functional Test: nested batching
        batch_dp_2 = batch_dp.batch(batch_size=3)
        self.assertEqual([[[0, 1], [2, 3], [4, 5]], [[6, 7], [8, 9], [10, 11]]], list(batch_dp_2))

        # Reset Test:
        n_elements_before_reset = 3
        res_before_reset, res_after_reset = reset_after_n_next_calls(batch_dp, n_elements_before_reset)
        self.assertEqual([[0, 1], [2, 3], [4, 5]], res_before_reset)
        self.assertEqual([[0, 1], [2, 3], [4, 5], [6, 7], [8, 9], [10, 11]], res_after_reset)

        # __len__ Test:
        self.assertEqual(6, len(batch_dp))
        self.assertEqual(2, len(batch_dp_2))


# Metaclass conflict for Python 3.6
# Multiple inheritance with NamedTuple is not supported for Python 3.9
_generic_namedtuple_allowed = sys.version_info >= (3, 7) and sys.version_info < (3, 9)
if _generic_namedtuple_allowed:
    class InvalidData(Generic[T_co], NamedTuple):
        name: str
        data: T_co


class TestTyping(TestCase):
    def test_isinstance(self):
        class A(IterDataPipe):
            pass

        class B(IterDataPipe):
            pass

        a = A()
        self.assertTrue(isinstance(a, A))
        self.assertFalse(isinstance(a, B))

    def test_protocol(self):
        try:
            from typing import Protocol  # type: ignore[attr-defined]
        except ImportError:
            from typing import _Protocol  # type: ignore[attr-defined]
            Protocol = _Protocol

        class P(Protocol):
            pass

        class A(IterDataPipe[P]):
            pass

    @skipTyping
    def test_subtype(self):
        from torch.utils.data.datapipes._typing import issubtype

        basic_type = (int, str, bool, float, complex,
                      list, tuple, dict, set, T_co)
        for t in basic_type:
            self.assertTrue(issubtype(t, t))
            self.assertTrue(issubtype(t, Any))
            if t == T_co:
                self.assertTrue(issubtype(Any, t))
            else:
                self.assertFalse(issubtype(Any, t))
        for t1, t2 in itertools.product(basic_type, basic_type):
            if t1 == t2 or t2 == T_co:
                self.assertTrue(issubtype(t1, t2))
            else:
                self.assertFalse(issubtype(t1, t2))

        T = TypeVar('T', int, str)
        S = TypeVar('S', bool, Union[str, int], Tuple[int, T])  # type: ignore[valid-type]
        types = ((int, Optional[int]),
                 (List, Union[int, list]),
                 (Tuple[int, str], S),
                 (Tuple[int, str], tuple),
                 (T, S),
                 (S, T_co),
                 (T, Union[S, Set]))
        for sub, par in types:
            self.assertTrue(issubtype(sub, par))
            self.assertFalse(issubtype(par, sub))

        subscriptable_types = {
            List: 1,
            Tuple: 2,  # use 2 parameters
            Set: 1,
            Dict: 2,
        }
        for subscript_type, n in subscriptable_types.items():
            for ts in itertools.combinations(types, n):
                subs, pars = zip(*ts)
                sub = subscript_type[subs]  # type: ignore[index]
                par = subscript_type[pars]  # type: ignore[index]
                self.assertTrue(issubtype(sub, par))
                self.assertFalse(issubtype(par, sub))
                # Non-recursive check
                self.assertTrue(issubtype(par, sub, recursive=False))

    @skipTyping
    def test_issubinstance(self):
        from torch.utils.data.datapipes._typing import issubinstance

        basic_data = (1, '1', True, 1., complex(1., 0.))
        basic_type = (int, str, bool, float, complex)
        S = TypeVar('S', bool, Union[str, int])
        for d in basic_data:
            self.assertTrue(issubinstance(d, Any))
            self.assertTrue(issubinstance(d, T_co))
            if type(d) in (bool, int, str):
                self.assertTrue(issubinstance(d, S))
            else:
                self.assertFalse(issubinstance(d, S))
            for t in basic_type:
                if type(d) == t:
                    self.assertTrue(issubinstance(d, t))
                else:
                    self.assertFalse(issubinstance(d, t))
        # list/set
        dt = (([1, '1', 2], List), (set({1, '1', 2}), Set))
        for d, t in dt:
            self.assertTrue(issubinstance(d, t))
            self.assertTrue(issubinstance(d, t[T_co]))  # type: ignore[index]
            self.assertFalse(issubinstance(d, t[int]))  # type: ignore[index]

        # dict
        d = dict({'1': 1, '2': 2.})
        self.assertTrue(issubinstance(d, Dict))
        self.assertTrue(issubinstance(d, Dict[str, T_co]))
        self.assertFalse(issubinstance(d, Dict[str, int]))

        # tuple
        d = (1, '1', 2)
        self.assertTrue(issubinstance(d, Tuple))
        self.assertTrue(issubinstance(d, Tuple[int, str, T_co]))
        self.assertFalse(issubinstance(d, Tuple[int, Any]))
        self.assertFalse(issubinstance(d, Tuple[int, int, int]))

    # Static checking annotation
    @skipTyping
    def test_compile_time(self):
        with self.assertRaisesRegex(TypeError, r"Expected 'Iterator' as the return"):
            class InvalidDP1(IterDataPipe[int]):
                def __iter__(self) -> str:  # type: ignore[misc, override]
                    yield 0

        with self.assertRaisesRegex(TypeError, r"Expected return type of '__iter__'"):
            class InvalidDP2(IterDataPipe[Tuple]):
                def __iter__(self) -> Iterator[int]:  # type: ignore[override]
                    yield 0

        with self.assertRaisesRegex(TypeError, r"Expected return type of '__iter__'"):
            class InvalidDP3(IterDataPipe[Tuple[int, str]]):
                def __iter__(self) -> Iterator[tuple]:  # type: ignore[override]
                    yield (0,)

        if _generic_namedtuple_allowed:
            with self.assertRaisesRegex(TypeError, r"is not supported by Python typing"):
                class InvalidDP4(IterDataPipe["InvalidData[int]"]):  # type: ignore[type-arg, misc]
                    pass

        class DP1(IterDataPipe[Tuple[int, str]]):
            def __init__(self, length):
                self.length = length

            def __iter__(self) -> Iterator[Tuple[int, str]]:
                for d in range(self.length):
                    yield d, str(d)

        self.assertTrue(issubclass(DP1, IterDataPipe))
        dp1 = DP1(10)
        self.assertTrue(DP1.type.issubtype(dp1.type) and dp1.type.issubtype(DP1.type))  # type: ignore[attr-defined]
        dp1_ = DP1(5)
        self.assertEqual(dp1.type, dp1_.type)

        with self.assertRaisesRegex(TypeError, r"is not a generic class"):
            class InvalidDP5(DP1[tuple]):  # type: ignore[type-arg]
                def __iter__(self) -> Iterator[tuple]:  # type: ignore[override]
                    yield (0,)

        class DP2(IterDataPipe[T_co]):
            def __iter__(self) -> Iterator[T_co]:
                for d in range(10):
                    yield d  # type: ignore[misc]

        self.assertTrue(issubclass(DP2, IterDataPipe))
        dp2 = DP2()  # type: ignore[var-annotated]
        self.assertTrue(DP2.type.issubtype(dp2.type) and dp2.type.issubtype(DP2.type))  # type: ignore[attr-defined]
        dp2_ = DP2()  # type: ignore[var-annotated]
        self.assertEqual(dp2.type, dp2_.type)

        class DP3(IterDataPipe[Tuple[T_co, str]]):
            r""" DataPipe without fixed type with __init__ function"""

            def __init__(self, datasource):
                self.datasource = datasource

            def __iter__(self) -> Iterator[Tuple[T_co, str]]:
                for d in self.datasource:
                    yield d, str(d)

        self.assertTrue(issubclass(DP3, IterDataPipe))
        dp3 = DP3(range(10))  # type: ignore[var-annotated]
        self.assertTrue(DP3.type.issubtype(dp3.type) and dp3.type.issubtype(DP3.type))  # type: ignore[attr-defined]
        dp3_ = DP3(5)  # type: ignore[var-annotated]
        self.assertEqual(dp3.type, dp3_.type)

        class DP4(IterDataPipe[tuple]):
            r""" DataPipe without __iter__ annotation"""

            def __iter__(self):
                raise NotImplementedError

        self.assertTrue(issubclass(DP4, IterDataPipe))
        dp4 = DP4()
        self.assertTrue(dp4.type.param == tuple)

        class DP5(IterDataPipe):
            r""" DataPipe without type annotation"""

            def __iter__(self) -> Iterator[str]:
                raise NotImplementedError

        self.assertTrue(issubclass(DP5, IterDataPipe))
        dp5 = DP5()
        from torch.utils.data.datapipes._typing import issubtype
        self.assertTrue(issubtype(dp5.type.param, Any) and issubtype(Any, dp5.type.param))

        class DP6(IterDataPipe[int]):
            r""" DataPipe with plain Iterator"""

            def __iter__(self) -> Iterator:
                raise NotImplementedError

        self.assertTrue(issubclass(DP6, IterDataPipe))
        dp6 = DP6()
        self.assertTrue(dp6.type.param == int)

        class DP7(IterDataPipe[Awaitable[T_co]]):
            r""" DataPipe with abstract base class"""

        self.assertTrue(issubclass(DP7, IterDataPipe))
        self.assertTrue(DP7.type.param == Awaitable[T_co])  # type: ignore[attr-defined]

        class DP8(DP7[str]):
            r""" DataPipe subclass from a DataPipe with abc type"""

        self.assertTrue(issubclass(DP8, IterDataPipe))
        self.assertTrue(DP8.type.param == Awaitable[str])  # type: ignore[attr-defined]

    @skipTyping
    def test_construct_time(self):
        class DP0(IterDataPipe[Tuple]):
            @argument_validation
            def __init__(self, dp: IterDataPipe):
                self.dp = dp

            def __iter__(self) -> Iterator[Tuple]:
                for d in self.dp:
                    yield d, str(d)

        class DP1(IterDataPipe[int]):
            @argument_validation
            def __init__(self, dp: IterDataPipe[Tuple[int, str]]):
                self.dp = dp

            def __iter__(self) -> Iterator[int]:
                for a, b in self.dp:
                    yield a

        # Non-DataPipe input with DataPipe hint
        datasource = [(1, '1'), (2, '2'), (3, '3')]
        with self.assertRaisesRegex(TypeError, r"Expected argument 'dp' as a IterDataPipe"):
            dp0 = DP0(datasource)

        dp0 = DP0(dp.iter.IterableWrapper(range(10)))
        with self.assertRaisesRegex(TypeError, r"Expected type of argument 'dp' as a subtype"):
            dp1 = DP1(dp0)

    @skipTyping
    def test_runtime(self):
        class DP(IterDataPipe[Tuple[int, T_co]]):
            def __init__(self, datasource):
                self.ds = datasource

            @runtime_validation
            def __iter__(self) -> Iterator[Tuple[int, T_co]]:
                for d in self.ds:
                    yield d

        dss = ([(1, '1'), (2, '2')],
               [(1, 1), (2, '2')])
        for ds in dss:
            dp0 = DP(ds)  # type: ignore[var-annotated]
            self.assertEqual(list(dp0), ds)
            # Reset __iter__
            self.assertEqual(list(dp0), ds)

        dss = ([(1, 1), ('2', 2)],  # type: ignore[assignment, list-item]
               [[1, '1'], [2, '2']],  # type: ignore[list-item]
               [1, '1', 2, '2'])
        for ds in dss:
            dp0 = DP(ds)
            with self.assertRaisesRegex(RuntimeError, r"Expected an instance as subtype"):
                list(dp0)

            with runtime_validation_disabled():
                self.assertEqual(list(dp0), ds)
                with runtime_validation_disabled():
                    self.assertEqual(list(dp0), ds)

            with self.assertRaisesRegex(RuntimeError, r"Expected an instance as subtype"):
                list(dp0)

    @skipTyping
    def test_reinforce(self):
        T = TypeVar('T', int, str)

        class DP(IterDataPipe[T]):
            def __init__(self, ds):
                self.ds = ds

            @runtime_validation
            def __iter__(self) -> Iterator[T]:
                for d in self.ds:
                    yield d

        ds = list(range(10))
        # Valid type reinforcement
        dp0 = DP(ds).reinforce_type(int)
        self.assertTrue(dp0.type, int)
        self.assertEqual(list(dp0), ds)

        # Invalid type
        with self.assertRaisesRegex(TypeError, r"'expected_type' must be a type"):
            dp1 = DP(ds).reinforce_type(1)

        # Type is not subtype
        with self.assertRaisesRegex(TypeError, r"Expected 'expected_type' as subtype of"):
            dp2 = DP(ds).reinforce_type(float)

        # Invalid data at runtime
        dp3 = DP(ds).reinforce_type(str)
        with self.assertRaisesRegex(RuntimeError, r"Expected an instance as subtype"):
            list(dp3)

        # Context Manager to disable the runtime validation
        with runtime_validation_disabled():
            self.assertEqual(list(d for d in dp3), ds)


class NumbersDataset(IterDataPipe):
    def __init__(self, size=10):
        self.size = size

    def __iter__(self):
        for i in range(self.size):
            yield i


class TestGraph(TestCase):
    @skipIfNoDill
    def test_simple_traverse(self):
        numbers_dp = NumbersDataset(size=50)
        mapped_dp = numbers_dp.map(lambda x: x * 10)
        graph = torch.utils.data.graph.traverse(mapped_dp)
        expected: Dict[Any, Any] = {mapped_dp: {numbers_dp: {}}}
        self.assertEqual(expected, graph)

    @skipIfNoDill
    def test_traverse_forked(self):
        numbers_dp = NumbersDataset(size=50)
        dp0, dp1, dp2 = numbers_dp.fork(num_instances=3)
        dp0_upd = dp0.map(lambda x: x * 10)
        dp1_upd = dp1.filter(lambda x: x % 3 == 1)
        combined_dp = dp0_upd.mux(dp1_upd, dp2)
        graph = torch.utils.data.graph.traverse(combined_dp)
        expected = {combined_dp: {dp0_upd: {dp0: {dp0.main_datapipe: {dp0.main_datapipe.main_datapipe: {}}}},
                                  dp1_upd: {dp1: {dp1.main_datapipe: {dp1.main_datapipe.main_datapipe: {}}}},
                                  dp2: {dp2.main_datapipe: {dp2.main_datapipe.main_datapipe: {}}}}}
        self.assertEqual(expected, graph)

    def test_traverse_mapdatapipe(self):
        source_dp = dp.map.SequenceWrapper(range(10))
        map_dp = source_dp.map(partial(_fake_add, 1))
        graph = torch.utils.data.graph.traverse(map_dp)
        expected: Dict[Any, Any] = {map_dp: {source_dp: {}}}
        self.assertEqual(expected, graph)

    def test_traverse_mixdatapipe(self):
        source_map_dp = dp.map.SequenceWrapper(range(10))
        iter_dp = dp.iter.IterableWrapper(source_map_dp)
        graph = torch.utils.data.graph.traverse(iter_dp)
        expected: Dict[Any, Any] = {iter_dp: {source_map_dp: {}}}
        self.assertEqual(expected, graph)


def unbatch(x):
    return x[0]


class TestSerialization(TestCase):
    @skipIfNoDill
    def test_spawn_lambdas_iter(self):
        idp = dp.iter.IterableWrapper(range(3)).map(lambda x: x + 1)
        dl = DataLoader(idp, num_workers=2, shuffle=True,
                        multiprocessing_context='spawn', collate_fn=unbatch, batch_size=1)
        result = list(dl)
        self.assertEqual([1, 1, 2, 2, 3, 3], sorted(result))

    @skipIfNoDill
    def test_spawn_lambdas_map(self):
        mdp = dp.map.SequenceWrapper(range(6)).map(lambda x: x + 1)
        dl = DataLoader(mdp, num_workers=2, shuffle=True,
                        multiprocessing_context='spawn', collate_fn=unbatch, batch_size=1)
        result = list(dl)
        self.assertEqual([1, 2, 3, 4, 5, 6], sorted(result))


class TestCircularSerialization(TestCase):
    class CustomIterDataPipe(IterDataPipe):

        @staticmethod
        def add_one(x):
            return x + 1

        @classmethod
        def classify(cls, x):
            return 0

        def add_v(self, x):
            return x + self.v

        def __init__(self, fn, source_dp=None):
            self.fn = fn
            self.source_dp = source_dp if source_dp else dp.iter.IterableWrapper([1, 2, 4])
            self._dp = self.source_dp.map(self.add_one).map(self.add_v).demux(2, self.classify)[0]
            self.v = 1

        def __iter__(self):
            yield from self._dp

    def test_circular_serialization_with_pickle(self):
        from torch.utils.data.datapipes.iter.combining import _ChildDataPipe, _DemultiplexerIterDataPipe

        def _get_name(datapipe):
            return datapipe.__name__

        # Test for circular reference issue with pickle
        source_dp = TestCircularSerialization.CustomIterDataPipe(fn=_fake_fn)
        self.assertTrue(list(source_dp) ==
                        list(pickle.loads(pickle.dumps(TestCircularSerialization.CustomIterDataPipe(fn=_fake_fn)))))
        res1 = traverse(source_dp, only_datapipe=True)
        res2 = traverse(source_dp, only_datapipe=False)
        expected_str1 = str({source_dp:
                            {_get_name(dp.iter.IterableWrapper): {},
                                _get_name(_ChildDataPipe):
                                    {_get_name(_DemultiplexerIterDataPipe):
                                        {_get_name(dp.iter.Mapper):
                                            {_get_name(dp.iter.Mapper):
                                                {_get_name(dp.iter.IterableWrapper): {}}}}}}}
                            ).replace("'", "")
        expected_str2 = str({source_dp:
                            {_get_name(dp.iter.IterableWrapper): {},
                                _get_name(_ChildDataPipe):
                                    {_get_name(_DemultiplexerIterDataPipe):
                                        {_get_name(dp.iter.Mapper):
                                            {_get_name(dp.iter.Mapper):
                                                {_get_name(dp.iter.IterableWrapper): {}},
                                             _get_name(dp.iter.IterableWrapper): {}}}}}}
                            ).replace("'", "")
        # For simplicity, compare the resulting string instead of trying to recreate the object
        self.assertEqual(expected_str1, str(res1))
        self.assertEqual(expected_str2, str(res2))

        dp1 = TestCircularSerialization.CustomIterDataPipe(fn=_fake_fn)
        dp2 = TestCircularSerialization.CustomIterDataPipe(fn=_fake_fn, source_dp=dp1)
        self.assertTrue(list(dp2) == list(pickle.loads(pickle.dumps(dp2))))
        res3 = traverse(dp2, only_datapipe=True)
        res4 = traverse(dp2, only_datapipe=False)
        self.assertTrue(str(dp2) in str(res3))  # Quick check to ensure the result isn't blank
        self.assertTrue(str(dp2) in str(res4))

    class LambdaIterDataPipe(CustomIterDataPipe):

        def __init__(self, fn, source_dp=None):
            super().__init__(fn, source_dp)
            self.container = [lambda x: x + 1, ]
            self.lambda_fn = lambda x: x + 1
            self._dp = self.source_dp.map(self.add_one).map(self.lambda_fn).map(self.add_v).demux(2, self.classify)[0]

    @skipIfNoDill
    def test_circular_serialization_with_dill(self):
        from torch.utils.data.datapipes.iter.combining import _ChildDataPipe, _DemultiplexerIterDataPipe

        def _get_name(datapipe):
            return datapipe.__name__

        # Test for circular reference issue with dill
        self.assertTrue(list(TestCircularSerialization.LambdaIterDataPipe(lambda x: x + 1)) ==
                        list(dill.loads(dill.dumps(TestCircularSerialization.LambdaIterDataPipe(lambda x: x + 1)))))
        source_dp = TestCircularSerialization.LambdaIterDataPipe(fn=_fake_fn)
        res1 = traverse(source_dp, only_datapipe=True)
        res2 = traverse(source_dp, only_datapipe=False)
        expected_str1 = str({source_dp:
                            {_get_name(dp.iter.IterableWrapper): {},
                             _get_name(_ChildDataPipe):
                                 {_get_name(_DemultiplexerIterDataPipe):
                                     {_get_name(dp.iter.Mapper):
                                         {_get_name(dp.iter.Mapper):
                                             {_get_name(dp.iter.Mapper):
                                                 {_get_name(dp.iter.IterableWrapper): {}}}}}}}}
                            ).replace("'", "")
        expected_str2 = str({source_dp:
                            {_get_name(dp.iter.IterableWrapper): {},
                                _get_name(_ChildDataPipe):
                                    {_get_name(_DemultiplexerIterDataPipe):
                                        {_get_name(dp.iter.Mapper):
                                            {_get_name(dp.iter.Mapper):
                                                {_get_name(dp.iter.Mapper):
                                                    {_get_name(dp.iter.IterableWrapper): {}}},
                                             _get_name(dp.iter.IterableWrapper): {}}}}}}
                            ).replace("'", "")
        # For simplicity, compare the resulting string instead of trying to recreate the object
        self.assertEqual(expected_str1, str(res1))
        self.assertEqual(expected_str2, str(res2))

        dp1 = TestCircularSerialization.LambdaIterDataPipe(fn=_fake_fn)
        dp2 = TestCircularSerialization.LambdaIterDataPipe(fn=_fake_fn, source_dp=dp1)
        self.assertTrue(list(dp2) == list(dill.loads(dill.dumps(dp2))))
        res3 = traverse(dp2, only_datapipe=True)
        res4 = traverse(dp2, only_datapipe=False)
        self.assertTrue(str(dp2) in str(res3))  # Quick check to ensure the result isn't blank
        self.assertTrue(str(dp2) in str(res4))


class TestSharding(TestCase):

    def _get_pipeline(self):
        numbers_dp = NumbersDataset(size=10)
        dp0, dp1 = numbers_dp.fork(num_instances=2)
        dp0_upd = dp0.map(_mul_10)
        dp1_upd = dp1.filter(_mod_3_test)
        combined_dp = dp0_upd.mux(dp1_upd)
        return combined_dp

    def _get_dill_pipeline(self):
        numbers_dp = NumbersDataset(size=10)
        dp0, dp1 = numbers_dp.fork(num_instances=2)
        dp0_upd = dp0.map(lambda x: x * 10)
        dp1_upd = dp1.filter(lambda x: x % 3 == 1)
        combined_dp = dp0_upd.mux(dp1_upd)
        return combined_dp

    def test_simple_sharding(self):
        sharded_dp = self._get_pipeline().sharding_filter()
        torch.utils.data.graph_settings.apply_sharding(sharded_dp, 3, 1)
        items = list(sharded_dp)
        self.assertEqual([1, 20], items)

        all_items = [0, 1, 10, 4, 20, 7]
        items = []
        for i in range(3):
            sharded_dp = self._get_pipeline().sharding_filter()
            torch.utils.data.graph_settings.apply_sharding(sharded_dp, 3, i)
            items += list(sharded_dp)
        self.assertEqual(sorted(all_items), sorted(items))

    def test_sharding_length(self):
        numbers_dp = dp.iter.IterableWrapper(range(13))
        sharded_dp0 = numbers_dp.sharding_filter()
        torch.utils.data.graph_settings.apply_sharding(sharded_dp0, 3, 0)
        sharded_dp1 = numbers_dp.sharding_filter()
        torch.utils.data.graph_settings.apply_sharding(sharded_dp1, 3, 1)
        sharded_dp2 = numbers_dp.sharding_filter()
        torch.utils.data.graph_settings.apply_sharding(sharded_dp2, 3, 2)
        self.assertEqual(13, len(numbers_dp))
        self.assertEqual(5, len(sharded_dp0))
        self.assertEqual(4, len(sharded_dp1))
        self.assertEqual(4, len(sharded_dp2))

        numbers_dp = dp.iter.IterableWrapper(range(1))
        sharded_dp0 = numbers_dp.sharding_filter()
        torch.utils.data.graph_settings.apply_sharding(sharded_dp0, 2, 0)
        sharded_dp1 = numbers_dp.sharding_filter()
        torch.utils.data.graph_settings.apply_sharding(sharded_dp1, 2, 1)
        self.assertEqual(1, len(sharded_dp0))
        self.assertEqual(0, len(sharded_dp1))

    def test_old_dataloader(self):
        dp0 = self._get_pipeline()
        expected = list(dp0)

        dp0 = self._get_pipeline().sharding_filter()
        dl = DataLoader(dp0, batch_size=1, shuffle=False, num_workers=2,
                        worker_init_fn=torch.utils.data.backward_compatibility.worker_init_fn)
        items = []
        for i in dl:
            items.append(i)

        self.assertEqual(sorted(expected), sorted(items))


class TestIterDataPipeSingletonConstraint(TestCase):

    r"""
    Each `IterDataPipe` can only have one active iterator. Whenever a new iterator is created, older
    iterators are invalidated. These tests aim to ensure `IterDataPipe` follows this behavior.
    """

    def _check_single_iterator_invalidation_logic(self, source_dp: IterDataPipe):
        r"""
        Given a IterDataPipe, verifies that the iterator can be read, reset, and the creation of
        a second iterator invalidates the first one.
        """
        it1 = iter(source_dp)
        self.assertEqual(list(range(10)), list(it1))
        it1 = iter(source_dp)
        self.assertEqual(list(range(10)), list(it1))  # A fresh iterator can be read in full again
        it1 = iter(source_dp)
        self.assertEqual(0, next(it1))
        it2 = iter(source_dp)  # This should invalidate `it1`
        self.assertEqual(0, next(it2))  # Should read from the beginning again
        with self.assertRaisesRegex(RuntimeError, "This iterator has been invalidated"):
            next(it1)


    def test_iterdatapipe_singleton_generator(self):
        r"""
        Testing for the case where IterDataPipe's `__iter__` is a generator function.
        """

        # Functional Test: Check if invalidation logic is correct
        source_dp: IterDataPipe = dp.iter.IterableWrapper(range(10))
        self._check_single_iterator_invalidation_logic(source_dp)

        # Functional Test: extend the test to a pipeline
        dps = source_dp.map(_fake_fn).filter(_fake_filter_fn)
        self._check_single_iterator_invalidation_logic(dps)

        # Functional Test: multiple simultaneous references to the same DataPipe fails
        with self.assertRaisesRegex(RuntimeError, "This iterator has been invalidated"):
            for _ in zip(source_dp, source_dp):
                pass

        # Function Test: sequential references work
        for _ in zip(list(source_dp), list(source_dp)):
            pass

    def test_iterdatapipe_singleton_self_next(self):
        r"""
        Testing for the case where IterDataPipe's `__iter__` returns `self` and there is a `__next__` method
        Note that the following DataPipe by is singleton by default (because `__iter__` returns `self`).
        """
        class _CustomIterDP_Self(IterDataPipe):
            def __init__(self, iterable):
                self.source = iterable
                self.iterable = iter(iterable)

            def __iter__(self):
                self.reset()
                return self

            def __next__(self):
                return next(self.iterable)

            def reset(self):
                self.iterable = iter(self.source)

        # Functional Test: Check that every `__iter__` call returns the same object
        source_dp = _CustomIterDP_Self(range(10))
        res = list(source_dp)
        it = iter(source_dp)
        self.assertEqual(res, list(it))

        # Functional Test: Check if invalidation logic is correct
        source_dp = _CustomIterDP_Self(range(10))
        self._check_single_iterator_invalidation_logic(source_dp)
        self.assertEqual(1, next(source_dp))  # `source_dp` is still valid and can be read

        # Functional Test: extend the test to a pipeline
        source_dp = _CustomIterDP_Self(dp.iter.IterableWrapper(range(10)).map(_fake_fn).filter(_fake_filter_fn))
        self._check_single_iterator_invalidation_logic(source_dp)
        self.assertEqual(1, next(source_dp))  # `source_dp` is still valid and can be read

        # Functional Test: multiple simultaneous references to the same DataPipe fails
        with self.assertRaisesRegex(RuntimeError, "This iterator has been invalidated"):
            for _ in zip(source_dp, source_dp):
                pass

    def test_iterdatapipe_singleton_new_object(self):
        r"""
        Testing for the case where IterDataPipe's `__iter__` isn't a generator nor returns `self`,
        and there isn't a `__next__` method.
        """
        class _CustomIterDP(IterDataPipe):
            def __init__(self, iterable):
                self.iterable = iter(iterable)

            def __iter__(self):  # Note that this doesn't reset
                return self.iterable  # Intentionally not returning `self`

        # Functional Test: Check if invalidation logic is correct
        source_dp = _CustomIterDP(range(10))
        it1 = iter(source_dp)
        self.assertEqual(0, next(it1))
        it2 = iter(source_dp)
        self.assertEqual(1, next(it2))
        with self.assertRaisesRegex(RuntimeError, "This iterator has been invalidated"):
            next(it1)

        # Functional Test: extend the test to a pipeline
        source_dp = _CustomIterDP(dp.iter.IterableWrapper(range(10)).map(_fake_fn).filter(_fake_filter_fn))
        it1 = iter(source_dp)
        self.assertEqual(0, next(it1))
        it2 = iter(source_dp)
        self.assertEqual(1, next(it2))
        with self.assertRaisesRegex(RuntimeError, "This iterator has been invalidated"):
            next(it1)

        # Functional Test: multiple simultaneous references to the same DataPipe fails
        with self.assertRaisesRegex(RuntimeError, "This iterator has been invalidated"):
            for _ in zip(source_dp, source_dp):
                pass

    def test_iterdatapipe_singleton_buggy(self):
        r"""
        Buggy test case case where IterDataPipe's `__iter__` returns a new object, but also has
        a `__next__` method.
        """
        class _CustomIterDP(IterDataPipe):
            def __init__(self, iterable):
                self.source = iterable
                self.iterable = iter(iterable)

            def __iter__(self):
                return iter(self.source)  # Intentionally not returning `self`

            def __next__(self):
                return next(self.iterable)

        # Functional Test: Check if invalidation logic is correct
        source_dp = _CustomIterDP(range(10))
        self._check_single_iterator_invalidation_logic(source_dp)
        self.assertEqual(0, next(source_dp))  # `__next__` is unrelated with `__iter__`

        # Functional Test: Special case to show `__next__` is unrelated with `__iter__`
        source_dp = _CustomIterDP(range(10))
        self.assertEqual(0, next(source_dp))
        it1 = iter(source_dp)
        self.assertEqual(0, next(it1))
        self.assertEqual(1, next(source_dp))
        it2 = iter(source_dp)  # invalidates both `it1`
        with self.assertRaisesRegex(RuntimeError, "This iterator has been invalidated"):
            next(it1)
        self.assertEqual(2, next(source_dp))  # not impacted by the creation of `it2`
        self.assertEqual(list(range(10)), list(it2))  # `it2` still works because it is a new object

    def test_iterdatapipe_singleton_constraint_multiple_outputs(self):
        r"""
        Testing for the case where IterDataPipe has multiple child DataPipes as outputs.
        """
        # Functional Test: all previous related iterators should be invalidated when a new iterator
        #                  is created from a ChildDataPipe
        source_dp: IterDataPipe = dp.iter.IterableWrapper(range(10))
        cdp1, cdp2 = source_dp.fork(num_instances=2)
        it1, it2 = iter(cdp1), iter(cdp2)
        self.assertEqual(list(range(10)), list(it1))
        self.assertEqual(list(range(10)), list(it2))
        it1, it2 = iter(cdp1), iter(cdp2)
        with warnings.catch_warnings(record=True) as wa:
            it3 = iter(cdp1)  # This should invalidate `it1` and `it2`
            self.assertEqual(len(wa), 1)
            self.assertRegex(str(wa[0].message), r"child DataPipes are not exhausted")
        with self.assertRaisesRegex(RuntimeError, "This iterator has been invalidated"):
            next(it1)
        with self.assertRaisesRegex(RuntimeError, "This iterator has been invalidated"):
            next(it2)
        self.assertEqual(0, next(it3))
        # The next line should not invalidate anything, as there was no new iterator created
        # for `cdp2` after `it2` was invalidated
        it4 = iter(cdp2)
        self.assertEqual(1, next(it3))  # An error shouldn't be raised here
        self.assertEqual(list(range(10)), list(it4))

        # Functional Test: invalidation when a new iterator is created from `source_dp`
        source_dp = dp.iter.IterableWrapper(range(10))
        cdp1, cdp2 = source_dp.fork(num_instances=2)
        it1, it2 = iter(cdp1), iter(cdp2)
        self.assertEqual(list(range(10)), list(it1))
        self.assertEqual(list(range(10)), list(it2))
        it1, it2 = iter(cdp1), iter(cdp2)
        self.assertEqual(0, next(it1))
        self.assertEqual(0, next(it2))
        it3 = iter(source_dp)  # note that a new iterator is created from `source_dp`
        self.assertEqual(0, next(it3))  # `it3` should invalidate `it1` and `it2` since they both use `source_dp`
        with self.assertRaisesRegex(RuntimeError, "This iterator has been invalidated"):
            next(it1)
        self.assertEqual(1, next(it3))

        # Function Test: Extending test to pipeline
        source_dp = dp.iter.IterableWrapper(range(10)).map(_fake_fn).filter(_fake_filter_fn)
        cdp1, cdp2 = source_dp.fork(num_instances=2)
        it1, it2 = iter(cdp1), iter(cdp2)
        self.assertEqual(list(range(10)), list(it1))
        self.assertEqual(list(range(10)), list(it2))
        it1, it2 = iter(cdp1), iter(cdp2)
        with warnings.catch_warnings(record=True) as wa:
            it3 = iter(cdp1)  # This should invalidate `it1` and `it2`
            self.assertEqual(len(wa), 1)
            self.assertRegex(str(wa[0].message), r"child DataPipes are not exhausted")
        with self.assertRaisesRegex(RuntimeError, "This iterator has been invalidated"):
            next(it1)
        with self.assertRaisesRegex(RuntimeError, "This iterator has been invalidated"):
            next(it2)
        with warnings.catch_warnings(record=True) as wa:
            it1, it2 = iter(cdp1), iter(cdp2)
            self.assertEqual(len(wa), 1)
            self.assertRegex(str(wa[0].message), r"child DataPipes are not exhausted")
        self.assertEqual(0, next(it1))
        self.assertEqual(0, next(it2))
        it3 = iter(source_dp)  # note that a new iterator is created from `source_dp`
        self.assertEqual(0, next(it3))  # `it3` should invalidate `it1` and `it2` since they both use `source_dp`
        with self.assertRaisesRegex(RuntimeError, "This iterator has been invalidated"):
            next(it1)
        self.assertEqual(1, next(it3))

class TestIterDataPipeCountSampleYielded(TestCase):

    def _yield_count_test_helper(self, datapipe, n_expected_samples):

        # Functional Test: Check if number of samples yielded is as expected
        res = list(datapipe)
        self.assertEqual(len(res), datapipe._number_of_samples_yielded)

        # Functional Test: Check if the count is correct when DataPipe is partially read
        it = iter(datapipe)
        res = []
        for i, value in enumerate(it):
            res.append(value)
            if i == n_expected_samples - 1:
                break
        self.assertEqual(n_expected_samples, datapipe._number_of_samples_yielded)

        # Functional Test: Check for reset behavior and if iterator also works
        it = iter(datapipe)  # reset the DataPipe
        res = list(it)
        self.assertEqual(len(res), datapipe._number_of_samples_yielded)

    def test_iterdatapipe_sample_yielded_generator_function(self):
        # Functional Test: `__iter__` is a generator function
        datapipe: IterDataPipe = dp.iter.IterableWrapper(range(10))
        self._yield_count_test_helper(datapipe, n_expected_samples=5)

    def test_iterdatapipe_sample_yielded_generator_function_exception(self):
        # Functional Test: `__iter__` is a custom generator function with exception
        class _CustomGeneratorFnDataPipe(IterDataPipe):
            # This class's `__iter__` has a Runtime Error
            def __iter__(self):
                yield 0
                yield 1
                yield 2
                raise RuntimeError("Custom test error after yielding 3 elements")
                yield 3

        # Functional Test: Ensure the count is correct even when exception is raised
        datapipe: IterDataPipe = _CustomGeneratorFnDataPipe()
        with self.assertRaisesRegex(RuntimeError, "Custom test error after yielding 3 elements"):
            list(datapipe)
        self.assertEqual(3, datapipe._number_of_samples_yielded)

        # Functional Test: Check for reset behavior and if iterator also works
        it = iter(datapipe)  # reset the DataPipe
        with self.assertRaisesRegex(RuntimeError, "Custom test error after yielding 3 elements"):
            list(it)
        self.assertEqual(3, datapipe._number_of_samples_yielded)

    def test_iterdatapipe_sample_yielded_return_self(self):
        class _CustomGeneratorDataPipe(IterDataPipe):
            # This class's `__iter__` is not a generator function
            def __init__(self):
                self.source = iter(range(10))

            def __iter__(self):
                return self.source

            def reset(self):
                self.source = iter(range(10))

        datapipe: IterDataPipe = _CustomGeneratorDataPipe()
        self._yield_count_test_helper(datapipe, n_expected_samples=5)

    def test_iterdatapipe_sample_yielded_next(self):
        class _CustomNextDataPipe(IterDataPipe):
            # This class's `__iter__` returns `self` and has a `__next__`
            def __init__(self):
                self.source = iter(range(10))

            def __iter__(self):
                return self

            def __next__(self):
                return next(self.source)

            def reset(self):
                self.source = iter(range(10))

        datapipe: IterDataPipe = _CustomNextDataPipe()
        self._yield_count_test_helper(datapipe, n_expected_samples=5)

    def test_iterdatapipe_sample_yielded_next_exception(self):
        class _CustomNextDataPipe(IterDataPipe):
            # This class's `__iter__` returns `self` and has a `__next__`
            def __init__(self):
                self.source = iter(range(10))
                self.count = 0

            def __iter__(self):
                return self

            def __next__(self):
                if self.count == 3:
                    raise RuntimeError("Custom test error after yielding 3 elements")
                self.count += 1
                return next(self.source)

            def reset(self):
                self.count = 0
                self.source = iter(range(10))

        # Functional Test: Ensure the count is correct even when exception is raised
        datapipe: IterDataPipe = _CustomNextDataPipe()
        with self.assertRaisesRegex(RuntimeError, "Custom test error after yielding 3 elements"):
            list(datapipe)
        self.assertEqual(3, datapipe._number_of_samples_yielded)

        # Functional Test: Check for reset behavior and if iterator also works
        it = iter(datapipe)  # reset the DataPipe
        with self.assertRaisesRegex(RuntimeError, "Custom test error after yielding 3 elements"):
            list(it)
        self.assertEqual(3, datapipe._number_of_samples_yielded)

<<<<<<< HEAD

class _CustomNonGeneratorTestDataPipe(IterDataPipe):
    def __init__(self):
        self.n = 10
        self.source = list(range(self.n))

    # This class's `__iter__` is not a generator function
    def __iter__(self):
        return iter(self.source)

    def __len__(self):
        return self.n


class _CustomSelfNextTestDataPipe(IterDataPipe):
    def __init__(self):
        self.n = 10
        self.iter = iter(range(self.n))

    def __iter__(self):
        return self

    def __next__(self):
        return next(self.iter)

    def reset(self):
        self.iter = iter(range(self.n))

    def __len__(self):
        return self.n


class TestIterDataPipeGraphFastForward(TestCase):

    def _fast_forward_graph_test_helper(self, datapipe, fast_forward_fn, n_iterations=3, rng=None):
        datapipe._restored = True
        if rng is None:
            rng = torch.Generator()
        initial_rng_state = rng.get_state()
        torch.utils.data.graph_settings.apply_shuffle_seed(datapipe, rng)
        expected_full_res = list(datapipe)

        # The next 3 lines simulate the effect of starting another epoch
        # Then the reminder test cases show that you can restore to first epoch if needed
        # as long as you have the initial RNG state
        rng = rng.manual_seed(100)
        torch.utils.data.graph_settings.apply_shuffle_seed(datapipe, rng)
        list(datapipe)

        # Test Case: fast forward works with list
        datapipe.reset()
        datapipe._restored = True
        rng.set_state(initial_rng_state)
        fast_forward_fn(datapipe, n_iterations, rng)
        actual_res = list(datapipe)
        self.assertEqual(len(datapipe) - n_iterations, len(actual_res))
        self.assertEqual(expected_full_res[n_iterations:], actual_res)

        # Test Case: fast forward works with iterator
        datapipe.reset()
        datapipe._restored = True
        rng.set_state(initial_rng_state)
        fast_forward_fn(datapipe, n_iterations, rng)
        it = iter(datapipe)
        actual_res = list(it)
        self.assertEqual(len(datapipe) - n_iterations, len(actual_res))
        self.assertEqual(expected_full_res[n_iterations:], actual_res)
        with self.assertRaises(StopIteration):
            next(it)

    def test_simple_snapshot_graph(self):
        graph1 = dp.iter.IterableWrapper(range(10))
        self._fast_forward_graph_test_helper(graph1, _simple_snapshot_graph)

        graph2 = graph1.map(_mul_10)
        self._fast_forward_graph_test_helper(graph2, _simple_snapshot_graph)

        rng = torch.Generator()
        graph3 = graph2.shuffle()
        self._fast_forward_graph_test_helper(graph3, _simple_snapshot_graph, rng=rng)

        graph4 = graph3.map(_mul_10)
        self._fast_forward_graph_test_helper(graph4, _simple_snapshot_graph, rng=rng)

        graph5 = graph4.batch(2)
        self._fast_forward_graph_test_helper(graph5, _simple_snapshot_graph, rng=rng)

        # With `fork` and `zip`
        cdp1, cdp2 = graph5.fork(2)
        graph6 = cdp1.zip(cdp2)
        self._fast_forward_graph_test_helper(graph6, _simple_snapshot_graph, rng=rng)

        # With `fork` and `concat`
        graph7 = cdp1.concat(cdp2)
        self._fast_forward_graph_test_helper(graph7, _simple_snapshot_graph, rng=rng)

    def test_simple_snapshot_custom_non_generator(self):
        graph = _CustomNonGeneratorTestDataPipe()
        self._fast_forward_graph_test_helper(graph, _simple_snapshot_graph)

    def test_simple_snapshot_custom_self_next(self):
        graph = _CustomSelfNextTestDataPipe()
        self._fast_forward_graph_test_helper(graph, _simple_snapshot_graph)

    def _snapshot_test_helper(self, datapipe, n_iter=3, rng=None):
        """
        Extend the previous test with serialization and deserialization test.
        """
        if rng is None:
            rng = torch.Generator()
        initial_rng_state = rng.get_state()
        torch.utils.data.graph_settings.apply_shuffle_seed(datapipe, rng)
        it = iter(datapipe)
        for _ in range(n_iter):
            next(it)
        serialized_graph = pickle.dumps(datapipe)
        deserialized_graph = pickle.loads(serialized_graph)
        self.assertEqual(n_iter, datapipe._number_of_samples_yielded)
        self.assertEqual(n_iter, deserialized_graph._number_of_samples_yielded)

        # TODO: 'wrap_setstate' is not triggered such that `deserialized_graph._restored == False`
        deserialized_graph._restored = True  # TODO: Remove once done
        rng_for_deserialized = torch.Generator()
        rng_for_deserialized.set_state(initial_rng_state)
        _simple_snapshot_graph(deserialized_graph, n_iter, rng=rng_for_deserialized)
        self.assertEqual(list(it), list(deserialized_graph))

    def test_simple_snapshot_graph_with_serialization(self):
        graph1 = dp.iter.IterableWrapper(range(10))
        self._snapshot_test_helper(graph1)

        graph2 = graph1.map(_mul_10)
        self._snapshot_test_helper(graph2)

        rng = torch.Generator()
        graph3 = graph2.shuffle()
        self._snapshot_test_helper(graph3)

        graph4 = graph3.map(_mul_10)
        self._snapshot_test_helper(graph4)

        graph5 = graph4.batch(2)
        self._snapshot_test_helper(graph5)

        # With `fork` and `zip`
        cdp1, cdp2 = graph5.fork(2)
        graph6 = cdp1.zip(cdp2)
        self._snapshot_test_helper(graph6)

        # With `fork` and `concat`
        graph7 = cdp1.concat(cdp2)
        self._snapshot_test_helper(graph7)


=======
>>>>>>> fca15236
if __name__ == '__main__':
    run_tests()<|MERGE_RESOLUTION|>--- conflicted
+++ resolved
@@ -2758,7 +2758,6 @@
             list(it)
         self.assertEqual(3, datapipe._number_of_samples_yielded)
 
-<<<<<<< HEAD
 
 class _CustomNonGeneratorTestDataPipe(IterDataPipe):
     def __init__(self):
@@ -2879,8 +2878,9 @@
         self.assertEqual(n_iter, datapipe._number_of_samples_yielded)
         self.assertEqual(n_iter, deserialized_graph._number_of_samples_yielded)
 
-        # TODO: 'wrap_setstate' is not triggered such that `deserialized_graph._restored == False`
-        deserialized_graph._restored = True  # TODO: Remove once done
+
+        # # TODO: 'wrap_setstate' is not triggered such that `deserialized_graph._restored == False`
+        # deserialized_graph._restored = True  # TODO: Remove once done
         rng_for_deserialized = torch.Generator()
         rng_for_deserialized.set_state(initial_rng_state)
         _simple_snapshot_graph(deserialized_graph, n_iter, rng=rng_for_deserialized)
@@ -2913,7 +2913,5 @@
         self._snapshot_test_helper(graph7)
 
 
-=======
->>>>>>> fca15236
 if __name__ == '__main__':
     run_tests()