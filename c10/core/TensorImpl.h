#pragma once

#include <c10/core/Backend.h>
#include <c10/core/CopyBytes.h>
#include <c10/core/DispatchKeySet.h>
#include <c10/core/InferenceMode.h>
#include <c10/core/MemoryFormat.h>
#include <c10/core/Storage.h>
#include <c10/core/SymBool.h>
#include <c10/core/SymIntArrayRef.h>
#include <c10/core/TensorOptions.h>
#include <c10/core/WrapDimMinimal.h>
#include <c10/core/impl/LocalDispatchKeySet.h>
#include <c10/core/impl/PyObjectSlot.h>
#include <c10/core/impl/SizesAndStrides.h>
#include <c10/util/DimVector.h>
#include <c10/util/Exception.h>
#include <c10/util/Flags.h>
#include <c10/util/Logging.h>
#include <c10/util/Optional.h>
#include <c10/util/accumulate.h>
#include <c10/util/intrusive_ptr.h>
#include <c10/util/irange.h>
#include <c10/util/python_stub.h>
#include <c10/util/safe_numerics.h>

#include <algorithm>
#include <atomic>
#include <limits>
#include <memory>
#include <numeric>
#include <type_traits>
#include <utility>

// A global boolean variable to control whether we free memory when a Tensor
// is shrunk to a smaller size. As a result, a Tensor is always going to
// keep the memory allocated for its maximum capacity reshaped to so far.
//
// This parameter is respected "upper-case" methods which call Resize()
// (e.g., CopyFrom, ResizeLike); it is NOT respected by Tensor::resize_
// or ShrinkTo, both of which guarantee to never to free memory.
C10_DECLARE_bool(caffe2_keep_on_shrink);

// Since we can have high variance in blob memory allocated across different
// inputs in the same run, we will shrink the blob only if the memory gain
// is larger than this flag in bytes.  This only applies to functions which
// respect caffe2_keep_on_shrink.
C10_DECLARE_int64(caffe2_max_keep_on_shrink_memory);

C10_CLANG_DIAGNOSTIC_PUSH()
#if C10_CLANG_HAS_WARNING("-Wimplicit-int-float-conversion")
C10_CLANG_DIAGNOSTIC_IGNORE("-Wimplicit-int-float-conversion")
#endif

namespace at {
class Tensor;
class TensorBase;
} // namespace at

namespace c10 {
class Scalar;
struct Storage;
} // namespace c10

namespace c10 {

/**
 * A utility function to convert vector<int> to vector<int64_t>.
 */
inline std::vector<int64_t> ToVectorint64_t(const ArrayRef<int>& src) {
  return std::vector<int64_t>(src.begin(), src.end());
}

/**
 * Return product of all dimensions starting from k
 */
inline int64_t size_from_dim_(int k, IntArrayRef dims) {
  int64_t r = 1;
  for (const auto i : c10::irange(k, dims.size())) {
    r *= dims[i];
  }
  return r;
}

// Product of all dims up to k (not including dims[k])
inline int64_t size_to_dim_(int k, IntArrayRef dims) {
  TORCH_CHECK((unsigned)k <= dims.size());
  int64_t r = 1;
  for (const auto i : c10::irange(k)) {
    r *= dims[i];
  }
  return r;
}

// Product of all dims between k and l (not including dims[k] and dims[l])
inline int64_t size_between_dim_(int k, int l, IntArrayRef dims) {
  TORCH_CHECK((unsigned)l < dims.size() && (unsigned)k < dims.size());
  int64_t r = 1;
  if (k < l) {
    for (int i = k + 1; i < l; ++i) {
      r *= dims[i];
    }
  } else {
    for (int i = l + 1; i < k; ++i) {
      r *= dims[i];
    }
  }
  return r;
}

// Wrap around axis_index if it is negative, s.t., -1 is the last dim
inline int canonical_axis_index_(int axis_index, int ndims) {
  TORCH_CHECK(axis_index >= -ndims);
  TORCH_CHECK(axis_index < ndims);
  if (axis_index < 0) {
    return axis_index + ndims;
  }
  return axis_index;
}

using PlacementDtor = void (*)(void*, size_t);

/*
 * A Context that will call extra placement deleter during
 * deconstruction.
 *
 * Accept a already constructed DataPtr and store it as member
 * during destruction, we'll call extra deleter on the underlying
 * data pointer before the DataPtr is destructed.
 * `data_ptr_` owns the memory.
 */
struct C10_API PlacementDeleteContext {
  DataPtr data_ptr_;
  PlacementDtor placement_dtor_;
  size_t size_;
  PlacementDeleteContext(
      DataPtr&& data_ptr,
      PlacementDtor placement_dtor,
      size_t size)
      : data_ptr_(std::move(data_ptr)),
        placement_dtor_(placement_dtor),
        size_(size) {}
  static DataPtr makeDataPtr(
      DataPtr&& data_ptr,
      PlacementDtor placement_dtor,
      size_t size,
      Device device);
  ~PlacementDeleteContext() {
    placement_dtor_(data_ptr_.get(), size_);
    // original memory will be freed when data_ptr_ is destructed
  }
};

struct TensorImpl;

struct C10_API AutogradMetaInterface {
  virtual void set_requires_grad(
      bool requires_grad,
      at::TensorImpl* self_impl) = 0;
  virtual bool requires_grad() const = 0;
  virtual at::Tensor& mutable_grad() = 0;
  virtual const at::Tensor& grad() const = 0;
  virtual const at::Tensor& fw_grad(uint64_t level, const at::TensorBase& self)
      const = 0;
  virtual void set_fw_grad(
      const at::TensorBase& new_grad,
      const at::TensorBase& self,
      uint64_t level,
      bool is_inplace_op) = 0;
  virtual ~AutogradMetaInterface();
};

namespace impl {

// Unfortunately, the definition of AutogradMeta lives in a separate
// compilation unit than TensorImpl (libtorch.so versus libc10.so)
// which means that we cannot construct an AutogradMeta from TensorImpl,
// not even from the cpp file.  So we have to indirect it through a factory
// function which will be initialized when we load libtorch.so.

struct C10_API AutogradMetaFactory {
  virtual ~AutogradMetaFactory() = default;
  virtual std::unique_ptr<AutogradMetaInterface> make() const = 0;
  // This method is the dumbest method.  But I don't have access
  // to Tensor (not TensorImpl) which is undefined in this header.
  virtual const at::Tensor& undefined_tensor() const = 0;
};

C10_API void SetAutogradMetaFactory(AutogradMetaFactory* factory);
C10_API AutogradMetaFactory* GetAutogradMetaFactory();

struct C10_API AutogradMetaFactoryRegisterer {
  explicit AutogradMetaFactoryRegisterer(AutogradMetaFactory* factory) {
    SetAutogradMetaFactory(factory);
  }
};

} // namespace impl

struct C10_API NamedTensorMetaInterface {
  virtual ~NamedTensorMetaInterface() = default;
  virtual std::unique_ptr<NamedTensorMetaInterface> clone() const {
    TORCH_INTERNAL_ASSERT(
        false, "Not implemented: NamedTensorMetaInterface::clone");
  };
  virtual int64_t slow_dim() const {
    TORCH_INTERNAL_ASSERT(
        false, "Not implemented: NamedTensorMetaInterface::slow_dim");
  };
};

// For ease of copy pasting
#if 0
is_contiguous
is_channels_last_contiguous
is_channels_last_3d_contiguous
is_channels_last
is_channels_last_3d
is_non_overlapping_and_dense
#endif

/**
 * This structure is intended to hold additional metadata of the specific device
 *backend
 **/
struct C10_API BackendMeta : intrusive_ptr_target {
  virtual ~BackendMeta(){};
  virtual intrusive_ptr<BackendMeta> clone(
      const intrusive_ptr<BackendMeta>& ptr) const {
    return ptr;
  }
};

struct C10_API ExtraMeta {
  SymDimVector sizes_ = {0};
  SymDimVector strides_ = {1};
  SymInt numel_ = 1;
  SymInt storage_offset_ = 0;
  SymBool is_contiguous_{true};
  SymBool is_channels_last_contiguous_{false};
  SymBool is_channels_last_3d_contiguous_{false};
  SymBool is_channels_last_{false};
  SymBool is_channels_last_3d_{false};
  SymBool is_non_overlapping_and_dense_{true};
  std::unique_ptr<c10::NamedTensorMetaInterface> named_tensor_meta_ = nullptr;
  intrusive_ptr<c10::BackendMeta> backend_meta_;

  ExtraMeta() = default;

  ExtraMeta(
      SymDimVector sizes,
      SymDimVector strides,
      SymInt numel,
      SymInt storage_offset,
      SymBool is_contiguous,
      SymBool is_channels_last_contiguous,
      SymBool is_channels_last_3d_contiguous,
      SymBool is_channels_last,
      SymBool is_channels_last_3d,
      SymBool is_non_overlapping_and_dense,
      std::unique_ptr<c10::NamedTensorMetaInterface> named_tensor_meta,
      intrusive_ptr<c10::BackendMeta> backend_meta)
      : sizes_(std::move(sizes)),
        strides_(std::move(strides)),
        numel_(std::move(numel)),
        storage_offset_(std::move(storage_offset)),
        is_contiguous_(std::move(is_contiguous)),
        is_channels_last_contiguous_(std::move(is_channels_last_contiguous)),
        is_channels_last_3d_contiguous_(
            std::move(is_channels_last_3d_contiguous)),
        is_channels_last_(std::move(is_channels_last)),
        is_channels_last_3d_(std::move(is_channels_last_3d)),
        is_non_overlapping_and_dense_(std::move(is_non_overlapping_and_dense)),
        named_tensor_meta_(std::move(named_tensor_meta)),
        backend_meta_(backend_meta) {}

  std::unique_ptr<ExtraMeta> clone() const {
    return std::make_unique<ExtraMeta>(
        sizes_,
        strides_,
        numel_,
        storage_offset_,
        is_contiguous_,
        is_channels_last_contiguous_,
        is_channels_last_3d_contiguous_,
        is_channels_last_,
        is_channels_last_3d_,
        is_non_overlapping_and_dense_,
        named_tensor_meta_ ? named_tensor_meta_->clone() : nullptr,
        backend_meta_ ? backend_meta_->clone(backend_meta_) : nullptr);
  }
};

// NOTE [ Version Counter Sharing ]
//
// Every Tensor has a version counter. Version counters are incremented whenever
// the data or size of a tensor changes through in-place Variable operations.
// Version counters are used to detect modifications to saved variables which
// would result in incorrect gradient calculations. Version counters may be
// shared between Variables:
//
// 1. A view shares the version counter of the base Variable,
// 2. `x.detach()` shares the version counter of `x`,
// 3. Unpacked saved variables share the version counter of the source.
//
// Version counters are not shared in these scenarios:
//
// 1. When we replace a `Variable`'s underlying `Tensor` by calling
// `set_data(...)`,
// 2. `x.data` does not share the version counter of `x`. (See discussion at
// https://github.com/pytorch/pytorch/issues/5396)
//
// Question: Why do we put the version counter in TensorImpl instead of
// AutogradMeta?
//
// Answer: After the Variable/Tensor merge, a tensor will not have AutogradMeta
// when its `requires_grad_` is false, but when we use this tensor in the
// forward pass of a function that requires saving this tensor for backward, we
// need to keep track of this tensor's version to make sure it's always valid in
// the autograd graph.
//
// To achieve this goal, we put the version counter in TensorImpl instead of
// AutogradMeta, and have it always be available. This allows us to have the
// optimization of not carrying AutogradMeta when a tensor doesn't require
// gradient.
//
// A hypothetical alternative way to achieve this goal is to initialize
// AutogradMeta and create the version counter for the non-requires-grad tensor
// only when it's saved for backward. However, since saving a tensor for
// backward happens in the forward pass, and our invariant is that forward pass
// needs to be thread-safe, lazy-initializing AutogradMeta when saving a tensor
// can introduce race conditions when we are running the forward pass in
// multi-thread scenarios, thus making the forward pass not thread-safe anymore,
// which breaks the invariant.
struct C10_API VariableVersion {
 private:
  struct VersionCounter : intrusive_ptr_target {
    VersionCounter(uint32_t version) : version_(version) {}
    std::atomic<uint32_t> version_;
  };
  c10::intrusive_ptr<VersionCounter> version_counter_;

 public:
  // Note [Disabled VariableVersion]
  // VariableVersion struct has an intrusive_ptr pointing VersionCounter struct
  // with an atomic variable. Thus `VariableVersion(/*version=*/0)` is not as
  // cheap as we expected. In some cases constructing a VariableVersion with
  // version 0 is not necessary so we add a cheap constructor which
  // doesn't allocate the intrusive_ptr.
  // Example use cases are:
  //  - Inference tensors don't track version counter, so they'll just always
  //    have disabled VariableVersion.
  //  - In SavedVariable class we override version_counter_ inside its
  //  constructor
  //    so that we can use the cheap constructor there.
  enum Disabled { DISABLED };
  // It's okay to return true even for inference tensor which
  // doesn't have version counter enabled.
  // We want to be permissive here since in many cases (e.g. make_variable)
  // we can std::move a TensorImpl if there's no other uses which saves us
  // an additional TensorImpl allocation.
  bool unique() const {
    return version_counter_ ? 1 == version_counter_.use_count() : true;
  }
  // NOTE: As of C++11 and 14, default-constructing a std::atomic variable
  // leaves it in a persistently undefined state. See
  // https://cplusplus.github.io/LWG/issue2334.
  VariableVersion(uint32_t version)
      : version_counter_(c10::make_intrusive<VersionCounter>(version)) {}
  VariableVersion(Disabled = DISABLED) {}

  bool enabled() const {
    return version_counter_;
  }

  // Note [Inplace update inference tensor]
  // 1. Inplace update to inference tensor is forbidden in normal mode.
  //   For example:
  //     inference_tensor.copy_(normal_tensor_requires_grad)
  //   This inplace makes inference_tensor have requires_grad=True and
  //   have a grad_fn.  This is bad because views of `inference_tensor`
  //   created in InferenceMode won't be able to know the grad_fn since
  //   their ViewMeta were not recorded. To match NoGradMode behavior
  //   that "inplace update to a view created in NoGradMode raise an error",
  //   we just ban inplace update to inference tensor since we can't tell
  //   if an inference tensor is a view created in InferenceMode.
  //
  //   Note that views of normal tensor created in InferenceMode has proper
  //   ViewMeta so that they're aware of the grad_fn correctly.
  //
  // 2. Inplace update to inference tensor in inference tensor doesn't bump
  //    version counter.
  //    * It either doesn't call bump() by skipping ADInplaceOrView kernel,
  //      - e.g. inference_tensor.add_(1)
  //    * or bump() is a no-op for inference tensor.
  //      - e.g. inference_tensor.add_(normal_tensor)
  void bump() {
    // TODO: Replace the link to the documentation once it's available.
    TORCH_CHECK(
        version_counter_ || InferenceMode::is_enabled(),
        "Inplace update to inference tensor outside InferenceMode is not allowed."
        "You can make a clone to get a normal tensor before doing inplace update."
        "See https://github.com/pytorch/rfcs/pull/17 for more details.");
    if (version_counter_) {
      ++version_counter_->version_;
    }
  }

  void set_version(int64_t i) {
    TORCH_CHECK(
        version_counter_,
        "Tried to call torch.autograd._unsafe_set_version() on a tensor "
        "that does not have a version counter. Was it created in inference mode?");
    TORCH_CHECK(i >= 0, "Cannot set a version_counter to a value below 0: ", i);
    version_counter_->version_ = i;
  }

  // Inference tensor doesn't have version counter so it shouldn't be
  // accessed.
  uint32_t current_version() const {
    TORCH_CHECK(
        version_counter_, "Inference tensors do not track version counter.");
    return version_counter_->version_;
  }
};

// Forward declaration of TensorImpl needed for forward declaration of
// C10_TensorImpl_Size_Check_Dummy_Class
struct C10_API TensorImpl;

// Forward declaration needed because TensorImpl needs to be friends with
// C10_TensorImpl_Size_Check_Dummy_Class in order to check the size
// of its private fields.
template <
    size_t cplusplus,
    size_t clang_ver_major,
    size_t gcc_ver,
    size_t gcc_ver_minor,
    size_t nvcc,
    size_t cuda_version,
    size_t cuda_version_major,
    size_t ptr_size>
class C10_TensorImpl_Size_Check_Dummy_Class;

/**
 * NOTE: Some TensorImpl methods are small and not overridden in the
 * PyTorch codebase itself, but may theoretically need to be
 * overridden by third-party TensorImpl subclasses. This macro allows
 * users that need maximum performance and don't need these extension
 * points to disable them with a build-time flag. (In particular,
 * XLA's XLATensorImpl currently overrides these methods, so we can't
 * enable this flag by default.)
 */
#ifdef C10_DISABLE_TENSORIMPL_EXTENSIBILITY
#define TENSORIMPL_MAYBE_VIRTUAL
#else
#define TENSORIMPL_MAYBE_VIRTUAL virtual
#endif

/**
 * The low-level representation of a tensor, which contains a pointer
 * to a storage (which contains the actual data) and metadata (e.g., sizes and
 * strides) describing this particular view of the data as a tensor.
 *
 * Some basic characteristics about our in-memory representation of
 * tensors:
 *
 *  - It contains a pointer to a storage struct (Storage/StorageImpl)
 *    which contains the pointer to the actual data and records the
 *    data type and device of the view.  This allows multiple tensors
 *    to alias the same underlying data, which allows to efficiently
 *    implement differing *views* on a tensor.
 *
 *  - The tensor struct itself records view-specific metadata about
 *    the tensor, e.g., sizes, strides and offset into storage.
 *    Each view of a storage can have a different size or offset.
 *
 *  - This class is intrusively refcounted.  It is refcounted so that
 *    we can support prompt deallocation of large tensors; it is
 *    intrusively refcounted so that we can still perform reference
 *    counted operations on raw pointers, which is often more convenient
 *    when passing tensors across language boundaries.
 *
 *  - For backwards-compatibility reasons, a tensor may be in an
 *    uninitialized state.  A tensor may be uninitialized in the following
 *    two ways:
 *
 *      - A tensor may be DTYPE UNINITIALIZED.  A tensor of this
 *        form has an uninitialized dtype.  This situation most
 *        frequently arises when a user writes Tensor x(CPU).  The dtype
 *        is subsequently initialized when mutable_data<T>() is
 *        invoked for the first time.
 *
 *      - A tensor may be STORAGE UNINITIALIZED.  A tensor of this form
 *        has non-zero size, but has a storage with a null data pointer.
 *        This situation most frequently arises when a user calls
 *        Resize() or FreeMemory().  This is because Caffe2 historically
 *        does lazy allocation: allocation of data doesn't occur until
 *        mutable_data<T>() is invoked.  A tensor with zero size is
 *        always storage initialized, because no allocation is necessary
 *        in this case.
 *
 *    All combinations of these two uninitialized states are possible.
 *    Consider the following transcript in idiomatic Caffe2 API:
 *
 *      Tensor x(CPU); // x is storage-initialized, dtype-UNINITIALIZED
 *      x.Resize(4); // x is storage-UNINITIALIZED, dtype-UNINITIALIZED
 *      x.mutable_data<float>(); // x is storage-initialized, dtype-initialized
 *      x.FreeMemory(); // x is storage-UNINITIALIZED, dtype-initialized.
 *
 *    All other fields on tensor are always initialized.  In particular,
 *    size is always valid. (Historically, a tensor declared as Tensor x(CPU)
 *    also had uninitialized size, encoded as numel == -1, but we have now
 *    decided to default to zero size, resulting in numel == 0).
 *
 *    Uninitialized storages MUST be uniquely owned, to keep our model
 *    simple.  Thus, we will reject operations which could cause an
 *    uninitialized storage to become shared (or a shared storage to
 *    become uninitialized, e.g., from FreeMemory).
 *
 *    In practice, tensors which are storage-UNINITIALIZED and
 *    dtype-UNINITIALIZED are *extremely* ephemeral: essentially,
 *    after you do a Resize(), you basically always call mutable_data()
 *    immediately afterwards.  Most functions are not designed to
 *    work if given a storage-UNINITIALIZED, dtype-UNINITIALIZED tensor.
 *
 *    We intend to eliminate all uninitialized states, so that every
 *    tensor is fully initialized in all fields.  Please do not write new code
 *    that depends on these uninitialized states.
 */
struct C10_API TensorImpl : public c10::intrusive_ptr_target {
  TensorImpl() = delete;
  ~TensorImpl() override;
  // Note [Enum ImplType]
  // This enum is temporary. In the followup refactor we should
  // think about how to specialize TensorImpl creation for view
  // tensors. Currently we only special case its key_set_ but
  // there's also potential to share version_counter_ directly
  // without creating first and then override in as_view.
  enum ImplType { VIEW };

  /**
   * Construct a 1-dim 0-size tensor backed by the given storage.
   */
  TensorImpl(
      Storage&& storage,
      DispatchKeySet,
      const caffe2::TypeMeta data_type);

  // See Note [Enum ImplType]
  TensorImpl(
      ImplType,
      Storage&& storage,
      DispatchKeySet,
      const caffe2::TypeMeta data_type);

  /**
   * Construct a 1-dim 0 size tensor that doesn't have a storage.
   */
  TensorImpl(
      DispatchKeySet,
      const caffe2::TypeMeta data_type,
      c10::optional<c10::Device> device_opt);

  // Legacy constructors so I don't have to go update call sites.
  // TODO: When Variable is added, delete these constructors
  TensorImpl(
      Storage&& storage,
      DispatchKey dispatch_key,
      const caffe2::TypeMeta data_type)
      : TensorImpl(
            std::move(storage),
            DispatchKeySet(dispatch_key),
            data_type) {}
  TensorImpl(
      DispatchKey dispatch_key,
      const caffe2::TypeMeta data_type,
      c10::optional<c10::Device> device_opt)
      : TensorImpl(DispatchKeySet(dispatch_key), data_type, device_opt) {}

 private:
  // This constructor is private, because the data_type is redundant with
  // storage.  Still, we pass it in separately because it's easier to write
  // the initializer list if we're not worried about storage being moved out
  // from under us.
  TensorImpl(
      Storage&& storage,
      DispatchKeySet,
      const caffe2::TypeMeta data_type,
      c10::optional<c10::Device>);

 public:
  TensorImpl(const TensorImpl&) = delete;
  TensorImpl& operator=(const TensorImpl&) = delete;
  TensorImpl(TensorImpl&&) = delete;
  TensorImpl& operator=(TensorImpl&&) = delete;

  /**
   * Release (decref) storage, and any other external allocations.  This
   * override is for `intrusive_ptr_target` and is used to implement weak
   * tensors.
   */
  void release_resources() override;

 public:
  /**
   * Return the DispatchKeySet corresponding to this Tensor, specifying
   * all of the DispatchKeys that this Tensor identifies as.  This is the
   * information used to dispatch operations on this tensor.
   */
  DispatchKeySet key_set() const {
    return key_set_;
  }

  // NOTE: The general recipe for customizable methods is that the fastpath
  // function (e.g., sizes()) does an unlikely policy test, and if doesn't
  // trigger, it does the fast path implementation with no checks and going
  // directly to on-TensorImpl fields.  In particular, you never need to
  // check ExtraMeta if the policy doesn't trigger, as non-trivial ExtraMeta
  // implies the policy will always match.
  //
  // The default implementations of methods are "safe": they do extra tests
  // to make sure the internal state is consistent no matter if you are
  // doing symbolic shapes or not.  If you don't want the tests, directly
  // override the custom method (e.g., custom_sizes()) to do your preferred
  // behavior.

 public:
  /**
   * Return a reference to the sizes of this tensor.  This reference remains
   * valid as long as the tensor is live and not resized.
   */
  IntArrayRef sizes() const {
    if (C10_UNLIKELY(matches_policy(SizesStridesPolicy::CustomSizes))) {
      return sizes_custom();
    }
    return sizes_and_strides_.sizes_arrayref();
  }

  SymIntArrayRef sym_sizes() const {
    if (C10_UNLIKELY(matches_policy(SizesStridesPolicy::CustomSizes))) {
      return sym_sizes_custom();
    }
    // Sizes guaranteed to be non-negative, so unchecked cast is OK
    return c10::fromIntArrayRefKnownNonNegative(
        sizes_and_strides_.sizes_arrayref());
  }

  IntArrayRef sizes_default() const {
    // TODO: force backtrace to be printed on this error
    TORCH_CHECK(
        !has_symbolic_sizes_strides_,
        "Cannot call sizes() on tensor with symbolic sizes/strides");
    return sizes_and_strides_.sizes_arrayref();
  }

  SymIntArrayRef sym_sizes_default() const {
    if (has_symbolic_sizes_strides_) {
      return extra_meta_->sizes_;
    } else {
      // Sizes guaranteed to be non-negative, so unchecked cast is OK
      return c10::fromIntArrayRefKnownNonNegative(sizes_default());
    }
  }

  // From https://stackoverflow.com/a/3057522/23845
  // TODO: does C++14 have a stdlib template for this?
  template <typename T>
  struct identity {
    typedef T type;
  };

  template <typename T>
  ArrayRef<T> generic_sizes() {
    return _generic_sizes(identity<T>());
  }

  ArrayRef<int64_t> _generic_sizes(identity<int64_t>) {
    return sizes();
  }
  ArrayRef<c10::SymInt> _generic_sizes(identity<c10::SymInt>) {
    return sym_sizes();
  }

  template <typename T>
  ArrayRef<T> generic_strides() {
    return _generic_strides(identity<T>());
  }

  ArrayRef<int64_t> _generic_strides(identity<int64_t>) {
    return strides();
  }
  ArrayRef<c10::SymInt> _generic_strides(identity<c10::SymInt>) {
    return sym_strides();
  }

  template <typename T>
  T generic_storage_offset() {
    return _generic_storage_offset(identity<T>());
  }

  int64_t _generic_storage_offset(identity<int64_t>) {
    return storage_offset();
  }
  c10::SymInt _generic_storage_offset(identity<c10::SymInt>) {
    return sym_storage_offset();
  }

  /**
   * The number of elements in a tensor.
   *
   * WARNING: Previously, if you were using the Caffe2 API, you could
   * test numel() == -1 to see if a tensor was uninitialized.  This
   * is no longer true; numel always accurately reports the product
   * of sizes of a tensor.
   */
  int64_t numel() const {
    if (C10_UNLIKELY(matches_policy(SizesStridesPolicy::CustomSizes))) {
      return numel_custom();
    }
    return numel_;
  }

  c10::SymInt sym_numel() const {
    if (C10_UNLIKELY(matches_policy(SizesStridesPolicy::CustomSizes))) {
      return sym_numel_custom();
    }
    return c10::SymInt(SymInt::UNCHECKED, numel_);
  }

  int64_t numel_default() const {
    TORCH_CHECK(
        !has_symbolic_sizes_strides_,
        "Cannot call numel() on tensor with symbolic sizes/strides");
    return numel_;
  }

  c10::SymInt sym_numel_default() const {
    if (has_symbolic_sizes_strides_) {
      return extra_meta_->numel_;
    } else {
      return c10::SymInt(SymInt::UNCHECKED, numel_);
    }
  }

  /**
   * Return the number of dimensions of this tensor.  Note that 0-dimension
   * represents a Tensor that is a Scalar, e.g., one that has a single element.
   */
  int64_t dim() const {
    if (C10_UNLIKELY(matches_policy(SizesStridesPolicy::CustomSizes))) {
      return dim_custom();
    }
    return sizes_and_strides_.size();
  }

  int64_t dim_default() const {
    if (has_symbolic_sizes_strides_) {
      return extra_meta_->sizes_.size();
    } else {
      return sizes_and_strides_.size();
    }
  }

  /**
   * Return the offset in number of elements into the storage that this
   * tensor points to.  Most tensors have storage_offset() == 0, but,
   * for example, an index into a tensor will have a non-zero storage_offset().
   *
   * WARNING: This is NOT computed in bytes.
   */
  int64_t storage_offset() const {
    // TODO: maybe this should be toggled by strides
    if (C10_UNLIKELY(matches_policy(SizesStridesPolicy::CustomSizes))) {
      return storage_offset_custom();
    }
    return storage_offset_;
  }

  c10::SymInt sym_storage_offset() const {
    if (C10_UNLIKELY(matches_policy(SizesStridesPolicy::CustomSizes))) {
      return sym_storage_offset_custom();
    }
    return c10::SymInt(SymInt::UNCHECKED, storage_offset_);
  }

  int64_t storage_offset_default() const {
    TORCH_CHECK(
        !has_symbolic_sizes_strides_,
        "Cannot call storage_offset() on tensor with symbolic sizes/strides");
    return storage_offset_;
  }

  c10::SymInt sym_storage_offset_default() const {
    if (has_symbolic_sizes_strides_) {
      return extra_meta_->storage_offset_;
    } else {
      return c10::SymInt(SymInt::UNCHECKED, storage_offset_);
    }
  }

  /**
   * Return a reference to the strides of this tensor.  This reference remains
   * valid as long as the tensor is live and not restrided.
   */
  IntArrayRef strides() const {
    if (C10_UNLIKELY(matches_policy(SizesStridesPolicy::CustomStrides))) {
      return strides_custom();
    }
    return sizes_and_strides_.strides_arrayref();
  }

  c10::SymIntArrayRef sym_strides() const {
    if (C10_UNLIKELY(matches_policy(SizesStridesPolicy::CustomStrides))) {
      return sym_strides_custom();
    }
    return c10::fromIntArrayRefKnownNonNegative(strides_default());
  }

  IntArrayRef strides_default() const {
    TORCH_CHECK(
        !has_symbolic_sizes_strides_,
        "Cannot call strides() on tensor with symbolic sizes/strides");
    return sizes_and_strides_.strides_arrayref();
  }

  c10::SymIntArrayRef sym_strides_default() const {
    if (has_symbolic_sizes_strides_) {
      return extra_meta_->strides_;
    } else {
      return c10::fromIntArrayRefKnownNonNegative(strides_default());
    }
  }

  /**
   * Whether or not a tensor is laid out in contiguous memory.
   *
   * Tensors with non-trivial strides are not contiguous.  See
   * compute_contiguous() for the exact definition of whether or not
   * a tensor is contiguous or not.
   */
  bool is_contiguous(
      at::MemoryFormat memory_format = at::MemoryFormat::Contiguous) const {
    if (C10_UNLIKELY(matches_policy(SizesStridesPolicy::CustomStrides))) {
      return is_contiguous_custom(memory_format);
    }
    return is_contiguous_default(memory_format);
  }

  // These are factored into separate functions in case subclasses
  // want to use them
  bool is_contiguous_default(at::MemoryFormat memory_format) const {
    if (has_symbolic_sizes_strides_) {
      if (memory_format == at::MemoryFormat::ChannelsLast) {
        return extra_meta_->is_channels_last_contiguous_.guard_bool(
            __FILE__, __LINE__);
      } else if (memory_format == at::MemoryFormat::ChannelsLast3d) {
        return extra_meta_->is_channels_last_3d_contiguous_.guard_bool(
            __FILE__, __LINE__);
      }
      return extra_meta_->is_contiguous_.guard_bool(__FILE__, __LINE__);
    }

    if (memory_format == at::MemoryFormat::ChannelsLast) {
      return is_channels_last_contiguous_;
    } else if (memory_format == at::MemoryFormat::ChannelsLast3d) {
      return is_channels_last_3d_contiguous_;
    }
    return is_contiguous_;
  }

  bool is_strides_like_default(at::MemoryFormat memory_format) const {
    if (has_symbolic_sizes_strides_) {
      if (memory_format == at::MemoryFormat::ChannelsLast) {
        return extra_meta_->is_channels_last_.guard_bool(__FILE__, __LINE__);
      } else if (memory_format == at::MemoryFormat::ChannelsLast3d) {
        return extra_meta_->is_channels_last_3d_.guard_bool(__FILE__, __LINE__);
      } else {
        return false;
      }
    }

    if (memory_format == at::MemoryFormat::ChannelsLast) {
      return is_channels_last_;
    } else if (memory_format == at::MemoryFormat::ChannelsLast3d) {
      return is_channels_last_3d_;
    } else {
      return false;
    }
  }

  bool is_non_overlapping_and_dense_default() const {
    if (has_symbolic_sizes_strides_) {
      return extra_meta_->is_non_overlapping_and_dense_.guard_bool(
          __FILE__, __LINE__);
    } else {
      return is_non_overlapping_and_dense_;
    }
  }

  // NB: these dim accessor functions don't have _default(), as you can use
  // sizes_default/strides_default
  /**
   * Return the size of a tensor at some dimension, wrapping the dimension if
   * necessary.
   *
   * NOTE: if you know wrapping is unnecessary, do sizes()[d] instead; it will
   * be faster
   */
  int64_t size(int64_t d) const {
    if (C10_UNLIKELY(matches_policy(SizesStridesPolicy::CustomSizes))) {
      return size_custom(d);
    }
    d = maybe_wrap_dim(d, dim(), /*wrap_scalar=*/false);
    return sizes_and_strides_.size_at_unchecked(d);
  }

  c10::SymInt sym_size(int64_t d) const {
    if (C10_UNLIKELY(matches_policy(SizesStridesPolicy::CustomSizes))) {
      return sym_size_custom(d);
    }
    d = maybe_wrap_dim(d, dim(), /*wrap_scalar=*/false);
    const auto sizes = this->sym_sizes();
    return sizes[d];
  }

  /**
   * Return the stride of a tensor at some dimension, wrapping the dimension
   * if necessary.
   *
   * NOTE: if you know wrapping is unnecessary, do sizes()[d] instead; it will
   * be faster
   */
  int64_t stride(int64_t d) const {
    d = maybe_wrap_dim(d, dim(), false);
    if (C10_UNLIKELY(matches_policy(SizesStridesPolicy::CustomStrides))) {
      // TODO: provide stride_custom, symmetrically with size_custom.
      // There is presently no user for it; only NestedTensor is using
      // size_custom overrideability
      return strides_custom()[d]; // unchecked (maybe_wrap_dim enforces bounds)
    }
    // Intentionally don't call default, which also handles symbolic
    return sizes_and_strides_.stride_at_unchecked(d);
  }

  enum class SizesStridesPolicy : uint8_t {
    // Default behavior, e.g., dense tensor.
    //
    // Can override: nothing
    Default = 0,
    // Customizable strides behavior, e.g., sparse tensor,
    // mkldnn tensor.
    //
    // Can override: strides(), is_contiguous()
    CustomStrides = 1,
    // Customizable sizes behavior, e.g., nested tensor
    //
    // Can override: strides(), is_contiguous(), sizes(), dim(), numel()
    CustomSizes = 2
  };

 protected:
  inline bool matches_policy(SizesStridesPolicy policy) const {
    return sizes_strides_policy_ >= static_cast<uint8_t>(policy);
  }

  inline bool matches_custom(SizesStridesPolicy policy) const {
    return custom_sizes_strides_ >= static_cast<uint8_t>(policy);
  }

  inline bool matches_python_custom(SizesStridesPolicy policy) const {
    auto r = python_custom_sizes_strides_ >= static_cast<uint8_t>(policy);
    if (r) {
      TORCH_INTERNAL_ASSERT(is_python_dispatch())
    }
    return r;
  }

  /**
   * Customization points for the functions above.  sizes_strides_policy_
   * must be set to enable these.
   *
   * NB: dim is overrideable separately from sizes because it is possible
   * for a tensor to have rank, but not well defined sizes.
   */
  // sizes_strides_policy_ >= CustomStrides
  virtual bool is_contiguous_custom(at::MemoryFormat memory_format) const;
  virtual bool is_strides_like_custom(at::MemoryFormat memory_format) const;
  virtual bool is_non_overlapping_and_dense_custom() const;
  // sizes_strides_policy_ >= CustomSizes
  // Currently this method only exists to be overwritten by subclasses such as
  // NestedTensorImpl.
  virtual int64_t size_custom(int64_t d) const {
    // TODO: We could add support to Python dispatch here.
    // TODO: We could call into aten::size.int instead of
    // sizes_custom()[d] and enable use of the dispatcher.
    d = maybe_wrap_dim(d, dim(), /*wrap_scalar=*/false);
    return sizes_custom()[d]; // unchecked (maybe_wrap_dim enforces bounds)
  }

  virtual c10::SymInt sym_size_custom(int64_t d) const {
    // TODO: We could add support to Python dispatch here.
    // TODO: We could call into aten::size.int instead of
    // sym_sizes_custom()[d] and enable use of the dispatcher.
    d = maybe_wrap_dim(d, dim(), /*wrap_scalar=*/false);
    return sym_sizes_custom()[d]; // unchecked (maybe_wrap_dim enforces bounds)
  }

  virtual IntArrayRef sizes_custom() const;
  virtual IntArrayRef strides_custom() const;
  virtual int64_t numel_custom() const;
  virtual int64_t storage_offset_custom() const;
  virtual int64_t dim_custom() const;
  virtual Device device_custom() const;
  virtual Layout layout_custom() const;

  virtual c10::SymIntArrayRef sym_sizes_custom() const;
  virtual c10::SymIntArrayRef sym_strides_custom() const;
  virtual c10::SymInt sym_numel_custom() const;
  virtual c10::SymInt sym_storage_offset_custom() const;

 public:
  /**
   * True if this tensor has storage. See storage() for details.
   */
#ifdef DEBUG
  // Allow subclasses to check that their storage_ is never getting set in debug
  // builds.
  virtual
#else
  TENSORIMPL_MAYBE_VIRTUAL
#endif
      bool
      has_storage() const
  // NOTE: we devirtualize this because it arguably shouldn't be an
  // error just to ask subclasses if they have storage.
  // This used to throw for most subclasses, but OpaqueTensorImpl
  // wanted it to successfully return false, so we went ahead and made
  // it a non-error.
#ifdef C10_DISABLE_TENSORIMPL_EXTENSIBILITY
  {
    return storage_;
  }
#else
      ;
#endif

  /**
   * Return the underlying storage of a Tensor.  Multiple tensors may share
   * a single storage.  A Storage is an impoverished, Tensor-like class
   * which supports far less operations than Tensor.
   *
   * Avoid using this method if possible; try to use only Tensor APIs to perform
   * operations.
   */
  TENSORIMPL_MAYBE_VIRTUAL const Storage& storage() const {
    if (C10_UNLIKELY(storage_access_should_throw_)) {
      throw_storage_access_error();
    }
    return storage_;
  }

  /**
   * Return the underlying storage, unsafely assuming this is a basic strided
   * tensor. In cases where `storage` access would throw, this returns a
   * default-constructed Storage.
   */
  inline const Storage& unsafe_storage() const {
    return storage_;
  }

  bool unique_version() const {
    return version_counter_.unique();
  }

 protected:
  virtual Layout layout_impl() const {
    TORCH_CHECK(
        false, "layout_impl is only implemented for TensorImpl subclasses.");
  }

 public:
  // Whether a tensor is sparse COO or not.
  bool is_sparse() const {
    // NB: This method is not virtual and avoid dispatches for performance
    // reasons.
    return key_set_.has_all(c10::sparse_ks);
  }

  // Whether a tensor is sparse CSR or not.
  bool is_sparse_csr() const {
    return layout() == kSparseCsr;
  }

  bool is_quantized() const {
    // NB: This method is not virtual and avoid dispatches for performance
    // reasons.
    constexpr auto quantized_ks = DispatchKeySet(DispatchKey::Quantized);
    return key_set_.has_all(quantized_ks);
  }

  bool is_meta() const {
    // NB: This method is not virtual and avoid dispatches for performance
    // reasons.
    if (C10_UNLIKELY(device_policy_)) {
      return device_custom().is_meta();
    }
    return device_opt_.has_value() && device_opt_->type() == kMeta;
  }

  bool is_cpu() const {
    // NB: This method is not virtual and avoid dispatches for performance
    // reasons.
    if (C10_UNLIKELY(device_policy_)) {
      return device_custom().is_cpu();
    }
    // Note: we cannot rely on dispatch keys to determine the device type
    // of a tensor, because "wrapper" tensors (like FunctionalTensorWrapper)
    // don't include backend dispatch keys.
    return device_opt_.has_value() && device_opt_->type() == kCPU;
  }

  bool is_cuda() const {
    // NB: This method is not virtual and avoid dispatches for performance
    // reasons.
    if (C10_UNLIKELY(device_policy_)) {
      return device_custom().is_cuda();
    }
    return device_opt_.has_value() && device_opt_->type() == kCUDA;
  }

  bool is_xpu() const {
    // NB: This method is not virtual and avoid dispatches for performance
    // reasons.
    if (C10_UNLIKELY(device_policy_)) {
      return device_custom().is_xpu();
    }
    return device_opt_.has_value() && device_opt_->type() == kXPU;
  }

  bool is_ipu() const {
    if (C10_UNLIKELY(device_policy_)) {
      return device_custom().is_ipu();
    }
    return device_opt_.has_value() && device_opt_->type() == kIPU;
  }

  bool is_xla() const {
    if (C10_UNLIKELY(device_policy_)) {
      return device_custom().is_xla();
    }
    return device_opt_.has_value() && device_opt_->type() == kXLA;
  }

  bool is_hpu() const {
    if (C10_UNLIKELY(device_policy_)) {
      return device_custom().is_hpu();
    }
    return device_opt_.has_value() && device_opt_->type() == kHPU;
  }

  bool is_lazy() const {
    if (C10_UNLIKELY(device_policy_)) {
      return device_custom().is_lazy();
    }
    return device_opt_.has_value() && device_opt_->type() == kLazy;
  }

  bool is_hip() const {
    // NB: This method is not virtual and avoid dispatches for performance
    // reasons.
    if (C10_UNLIKELY(device_policy_)) {
      return device_custom().is_hip();
    }
    return device_opt_.has_value() && device_opt_->type() == kHIP;
  }

  bool is_ve() const {
    // NB: This method is not virtual and avoid dispatches for performance
    // reasons.
    if (C10_UNLIKELY(device_policy_)) {
      return device_custom().is_ve();
    }
    return device_opt_.has_value() && device_opt_->type() == kVE;
  }

  bool is_mkldnn() const {
    return key_set_.has_all(c10::mkldnn_ks);
  }

  bool is_vulkan() const {
    if (C10_UNLIKELY(device_policy_)) {
      return device_custom().is_vulkan();
    }
    return device_opt_.has_value() && device_opt_->type() == kVulkan;
  }

  bool is_metal() const {
    if (C10_UNLIKELY(device_policy_)) {
      return device_custom().is_metal();
    }
    return device_opt_.has_value() && device_opt_->type() == kMetal;
  }

  bool is_mps() const {
    if (C10_UNLIKELY(device_policy_)) {
      return device_custom().is_mps();
    }
    return device_opt_.has_value() && device_opt_->type() == kMPS;
  }

  bool is_ort() const {
    if (C10_UNLIKELY(device_policy_)) {
      return device_custom().is_ort();
    }
    return device_opt_.has_value() && device_opt_->type() == kORT;
  }

  bool is_nested() const {
    return key_set_.has(DispatchKey::NestedTensor);
  }

  // TODO: remove this once we don't automatically enabled Autograd dispatch
  // keys
  //       in TensorImpl constructor.
  // DON'T USE THIS API!! It's only created for testing purpose in
  // file aten/src/ATen/core/boxing/impl/test_helpers.h
  void remove_autograd_key() {
    key_set_ = key_set_ - autograd_dispatch_keyset;
  }

  // Inference tensor doesn't have autograd or ADInplaceOrView key.
  // Invariant:
  //   Inference tensor has version_counter_.enabled() == false
  bool is_inference() {
    bool no_ADInplaceOrView = !key_set_.has_any(c10::inplace_or_view_ks);
    bool no_Autograd = !key_set_.has_any(c10::autograd_dispatch_keyset);
    TORCH_INTERNAL_ASSERT_DEBUG_ONLY(
        no_ADInplaceOrView == no_Autograd,
        "ADInplaceOrView and Autograd keys must be on/off at the same time.");
    return no_ADInplaceOrView && no_Autograd;
  }

  int64_t get_device() const {
    if (C10_UNLIKELY(device_policy_)) {
      return device_custom().index();
    }
    return device_default().index();
  }

  Device device() const {
    if (C10_UNLIKELY(device_policy_)) {
      return device_custom();
    }
    return device_default();
  }

 protected:
  c10::Device device_default() const {
    TORCH_CHECK(device_opt_.has_value(), "tensor does not have a device");
    // See NOTE [c10::optional operator usage in CUDA]
    return *device_opt_;
  }

 public:
  Layout layout() const {
    if (C10_UNLIKELY(layout_policy_)) {
      return layout_custom();
    }

    // NB: This method is not virtual and avoid dispatches for perf.
    // strided is also the most common layout type, so we check for
    // strided case first.
    // This keyset must also be kept in sync with the logic in
    // is_sparse() / is_sparse_csr() / is_mkldnn()
    constexpr auto sparse_and_sparsecsr_and_mkldnn_ks =
        c10::sparse_ks | c10::sparse_csr_ks | c10::mkldnn_ks;
    if (!key_set_.has_any(sparse_and_sparsecsr_and_mkldnn_ks)) {
      return kStrided;
    } else if (is_sparse()) {
      return kSparse;
    } else if (key_set_.has_any(c10::sparse_csr_ks)) {
      // Typically, the tensor dispatch keys define the tensor layout
      // uniquely. This allows using non-virtual layout method for
      // better performance. However, when tensor's layout depends,
      // say, on tensor attributes, one must use this execution path
      // where the corresponding tensor impl class overwrites virtual
      // layout_impl() method.
      //
      // TODO: implement layout() as native function/method so that
      // __torch_dispatch__ users will be able to redefine the
      // layout() method.
      return layout_impl();
    } else {
      TORCH_INTERNAL_ASSERT(
          is_mkldnn(), "There is an error in the layout calculation logic.");
      return kMkldnn;
    }
  }

  /**
   * True if a tensor was auto-wrapped from a C++ or Python number.
   * For example, when you write 't + 2', 2 is auto-wrapped into a Tensor
   * with `is_wrapped_number_` set to true.
   *
   * Wrapped numbers do not participate in the result type computation for
   * mixed-type operations if there are any Tensors that are not wrapped
   * numbers.  This is useful, because we want 't + 2' to work with
   * any type of tensor, not just LongTensor (which is what integers
   * in Python represent).
   *
   * Otherwise, they behave like their non-wrapped equivalents.
   * See [Result type computation] in TensorIterator.h.
   *
   * Why did we opt for wrapped numbers, as opposed to just having
   * an extra function add(Tensor, Scalar)?  This helps greatly reduce
   * the amount of code we have to write for add, when actually
   * a Tensor-Scalar addition is really just a Tensor-Tensor
   * addition when the RHS is 0-dim (except for promotion behavior.)
   */
  bool is_wrapped_number() const {
    return is_wrapped_number_;
  }

  /**
   * Set whether or not a tensor was auto-wrapped from a C++ or Python
   * number.  You probably don't want to call this, unless you are
   * writing binding code.
   */
  void set_wrapped_number(bool value) {
    TORCH_INTERNAL_ASSERT(dim() == 0);
    is_wrapped_number_ = value;
  }

  /**
   * Returns true if Tensor supports as_strided and as_strided_backward.
   * This is used in autograd to perform inplace update on view Tensors.
   * See Note [View + Inplace update for base tensor] and
   * [View + Inplace update for view tensor] for details.
   * Note this method only returns true for XLA backend, where it
   * simulates strided Tensor to support most view ops, but it cannot
   * fully support general `as_strided` case.
   * It can be expanded as needed in the future, e.g sparse Tensor.
   */
  inline bool support_as_strided() const {
    if (is_nested()) {
      return false;
    }
    if (key_set_.has(DispatchKey::Functionalize)) {
      return false;
    }
    return device().supports_as_strided();
  }

  // ~~~~~ Autograd API ~~~~~
  // Some methods below are defined in TensorImpl.cpp because Tensor is an
  // incomplete type.

  /**
   * Set whether or not a tensor requires gradient.
   */
  void set_requires_grad(bool requires_grad);

  /**
   * True if a tensor requires gradient.  Tensors which require gradient
   * have history tracked for any operations performed on them, so that
   * we can automatically differentiate back to them.  A tensor that
   * requires gradient and has no history is a "leaf" tensor, which we
   * accumulate gradients into.
   */
  bool requires_grad() const;

  /**
   * Return a mutable reference to the gradient.  This is conventionally
   * used as `t.grad() = x` to set a gradient to a completely new tensor.
   */
  at::Tensor& mutable_grad();

  /**
   * Return the accumulated gradient of a tensor.  This gradient is written
   * into when performing backwards, when this tensor is a leaf tensor.
   */
  const at::Tensor& grad() const;

  /**
   * Whether or not the imaginary part of the tensor should be negated
   */
  inline bool is_conj() const {
    constexpr auto conjugate_ks = DispatchKeySet(DispatchKey::Conjugate);
    return key_set_.has_all(conjugate_ks);
  }

  /**
   * Set whether or not to take the conjugate of the tensor (flip the imaginary
   * bit).
   */
  void _set_conj(bool value) {
    if (value) {
      key_set_ = key_set_.add(DispatchKey::Conjugate);
      TORCH_INTERNAL_ASSERT(isComplexType(typeMetaToScalarType(dtype())));
    } else {
      key_set_ = key_set_.remove(DispatchKey::Conjugate);
    }
  }

  /**
   * XXX: do not use, private api!
   * Update the backend component related keys to the backend component
   * corresponding to this device.
   */
  void _change_backend_component_keys(c10::Device device);

  /**
   * Whether or not the tensor is a zerotensor
   */
  inline bool _is_zerotensor() const {
    constexpr auto zerotensor_ks = DispatchKeySet(DispatchKey::ZeroTensor);
    return key_set_.has_all(zerotensor_ks);
  }

  /**
   Set whether or not the tensor is a zero tensor
  */
  void _set_zero(bool value) {
    if (value) {
      TORCH_INTERNAL_ASSERT(
          false,
          "Please call `torch._efficientzerotensor` if you want to create a tensor with no storage.");
    } else {
      key_set_ = key_set_.remove(DispatchKey::ZeroTensor);
    }
  }

  /**
   * Whether or not the tensor should be negated
   */
  inline bool is_neg() const {
    constexpr auto negative_ks = DispatchKeySet(DispatchKey::Negative);
    return key_set_.has_all(negative_ks);
  }

  /**
   * Set whether or not to take the conjugate of the tensor (flip the imaginary
   * bit).
   */
  void _set_neg(bool value) {
    if (value) {
      key_set_ = key_set_.add(DispatchKey::Negative);
    } else {
      key_set_ = key_set_.remove(DispatchKey::Negative);
    }
  }

  /**
   * Return the accumulated gradient of a tensor. This gradient is computed
   * using forward mode AD.
   *
   * This is an internal API that should never be used by end users.
   *
   * The API is as follows:
   *   - "level" allows to specify the level of forward AD nesting for which the
   *     gradient should be returned. Note that since levels are not fully
   *     supported yet, this argument should be 0. See documentation for
   *     torch::autograd::enter_dual_level for more details about forward AD
   * nesting.
   *   - "self" should represent the Tensor whose forward grad is accessed. It
   * is required when dealing with view.
   */
  const at::Tensor& _fw_grad(uint64_t level, const at::TensorBase& self) const;

  /**
   * Sets the forward gradient for this Tensor.
   * The given Tensor might not be used directly and its content will be copied.
   *
   * This is an internal API that should never be used by end users.
   *
   * The API is as follows:
   *   - "new_grad" is a Tensor containing the new value of the gradient that
   * should be set
   *   - "self" should represent the Tensor whose forward grad is accessed. It
   * is required when dealing with view.
   *   - "level" allows to specify the level of forward AD nesting for which the
   *     gradient should be set. Note that since levels are not fully supported
   *     yet, this argument should be 0. See documentation for
   * torch::autograd::enter_dual_level for more details about forward AD
   * nesting.
   *   - "is_inplace_op" is a boolean flag that tells if this gradient was
   * generated by an inplace operation or an out of place one. This allows
   * better error checking.
   */
  void _set_fw_grad(
      const at::TensorBase& new_grad,
      const at::TensorBase& self,
      uint64_t level,
      bool is_inplace_op);

  /**
   * Return a typed data pointer to the actual data which this tensor refers to.
   * This checks that the requested type (from the template parameter) matches
   * the internal type of the tensor.
   *
   * It is invalid to call data() on a dtype-uninitialized tensor, even if
   * the size is 0.
   *
   * WARNING: If a tensor is not contiguous, you MUST use strides when
   * performing index calculations to determine the location of elements in
   * the tensor.  We recommend using 'TensorAccessor' to handle this computation
   * for you; this class is available from 'Tensor'.
   */
  template <typename T>
  inline T* data() const {
    TORCH_CHECK(
        data_type_.Match<T>(),
        "Tensor type mismatch, caller expects elements to be ",
        caffe2::TypeMeta::TypeName<T>(),
        ", while tensor contains ",
        data_type_.name(),
        ". ");
    return legacy_mutable_data_ptr_impl<T>();
  }

  /**
   * More efficient helper for Tensor::data_ptr(). Like data<T>(), but
   * does not do a type check. Unlike the untemplated data(), does
   * check has_storage() and storage_initialized().
   */
  template <typename T>
  inline T* mutable_data_ptr_impl() {
    return legacy_mutable_data_ptr_impl<T>();
  }

 private:
  // The real implementation of mutable_data_ptr_impl, but in a
  // non-const method.
  //
  // TODO: move the implementation into mutable_data_ptr_impl() and
  // delete this when data<T>() is no longer const.
  template <typename T>
  inline T* legacy_mutable_data_ptr_impl() const {
    TORCH_CHECK(
        has_storage(),
        "Cannot access data pointer of Tensor that doesn't have storage");
    TORCH_CHECK(
        storage_initialized(),
        "The tensor has a non-zero number of elements, but its data is not allocated yet. "
        "Caffe2 uses a lazy allocation, so you will need to call "
        "mutable_data() or raw_mutable_data() to actually allocate memory.");
    // Caller does the type check.
    return static_cast<T*>(storage_.mutable_data()) + storage_offset_;
  }

 public:
  /**
   * Return a const void* data pointer to the actual data which this
   * tensor refers to.
   *
   * It is invalid to call data() on a dtype-uninitialized tensor, even if the
   * size is 0.
   *
   * WARNING: The data pointed to by this tensor may not contiguous; do NOT
   * assume that itemsize() * numel() is sufficient to compute the bytes that
   * can be validly read from this tensor.
   */
  inline const void* data() const {
    return data(&StorageImpl::data);
  }

  /**
   * Return a void* data pointer to the actual data which this tensor refers to.
   *
   * It is invalid to call mutable_data() on a dtype-uninitialized
   * tensor, even if the size is 0.
   *
   * WARNING: The data pointed to by this tensor may not contiguous; do NOT
   * assume that itemsize() * numel() is sufficient to compute the bytes that
   * can be validly read from this tensor.
   */
  inline void* mutable_data() {
    return data(&StorageImpl::mutable_data);
  }

 private:
  // Templated implementation of data() and mutable_data().
  //
  // We are able to pull this off because unsafeGetStorageImpl() is a
  // const method that returns a non-const StorageImpl.
  template <
      // A member function pointer on StorageImpl that gets the raw
      // data.
      typename StorageImplFunc,
      // The result of applying StorageImplFunc to the storage. This
      // is ultimately the same type we return, but we mayy manipulate
      // it before returning.
      typename ReturnType = decltype((
          std::declval<StorageImpl>().*std::declval<StorageImplFunc>())())>
  ReturnType data(const StorageImplFunc& data_accessor) const {
    TORCH_CHECK(
        has_storage(),
        "Cannot access data pointer of Tensor that doesn't have storage");
    TORCH_CHECK(
        dtype_initialized(),
        "Cannot access data pointer of Tensor that doesn't have initialized dtype "
        "(e.g., caffe2::Tensor x(CPU), prior to calling mutable_data<T>() on x)");
    // Computing an offset into an empty tensor would be UB, since an empty
    // tensor's storage will be nullptr, and adding a nonzero offset to nullptr
    // is UB.  So we skip the offset computation in this case.
    char* const data = static_cast<char*>(storage_.mutable_data());
    if (data == nullptr) {
      return nullptr;
    }
<<<<<<< HEAD
    auto* data = (storage_.unsafeGetStorageImpl()->*data_accessor)();
    // Just propagates the const-ness from the ReturnType to a
    // C-string.
    using BytesPtr = std::conditional_t<
        std::is_const<std::remove_pointer_t<ReturnType>>::value,
        const char*,
        char*>;
    return static_cast<ReturnType>(
        static_cast<BytesPtr>(data) + data_type_.itemsize() * storage_offset_);
=======
    return static_cast<void*>(data + data_type_.itemsize() * storage_offset_);
>>>>>>> 8b72d904
  }

 public:
  /**
   * Like data<T>(), but performs no checks.  You are responsible for ensuring
   * that all invariants required by data() are upheld here.
   */
  template <typename T>
  inline T* unsafe_data() const {
    return static_cast<T*>(storage_.mutable_data()) + storage_offset_;
  }

  /**
   * Returns the TypeMeta of a tensor, which describes what data type
   * it is (e.g., int, float, ...)
   */
  const caffe2::TypeMeta dtype() const {
    return data_type_;
  }

  /**
   * Return the size of a single element of this tensor in bytes.
   */
  size_t itemsize() const {
    TORCH_CHECK(
        dtype_initialized(),
        "Cannot report itemsize of Tensor that doesn't have initialized dtype "
        "(e.g., caffe2::Tensor x(CPU), prior to calling mutable_data<T>() on x)");
    return data_type_.itemsize();
  }

  void set_backend_meta(intrusive_ptr<c10::BackendMeta> backend_meta) {
    if (!extra_meta_) {
      extra_meta_ = std::make_unique<ExtraMeta>();
    }
    extra_meta_->backend_meta_ = std::move(backend_meta);
  }

  c10::BackendMeta* get_backend_meta() {
    if (!extra_meta_) {
      return nullptr;
    }
    return extra_meta_->backend_meta_.get();
  }

  intrusive_ptr<c10::BackendMeta> get_backend_meta_intrusive_ptr() const {
    if (!extra_meta_) {
      return nullptr;
    }
    return extra_meta_->backend_meta_;
  }

 protected:
  /**
   * Returns the human-readable name of the actual type of this object (e.g.,
   * TensorImpl, BatchedTensorImpl, etc.). Used for error messages.
   */
  virtual const char* tensorimpl_type_name() const {
    return "TensorImpl";
  }

 private:
  [[noreturn]] void throw_storage_access_error() const;

 public:
  /**
   * True if a tensor has no elements (e.g., numel() == 0).
   */
  inline bool is_empty() const {
    return numel() == 0;
  }

  // if we are going to use sym sizes, we should be setting sym strides at the
  // same time, otherwise it's very easy to misuse this API
  void set_sizes_and_strides(
      c10::SymIntArrayRef sizes,
      c10::SymIntArrayRef strides,
      c10::optional<c10::SymInt> storage_offset = c10::nullopt);
  // This is renamed to avoid breaking overload BC
  void generic_set_sizes_contiguous(c10::SymIntArrayRef sizes);
  void generic_set_sizes_contiguous(c10::IntArrayRef sizes) {
    set_sizes_contiguous(sizes);
  }

  /**
   * Change the size at some dimension.  This DOES NOT update strides;
   * thus, most changes to size will not preserve contiguity.  You probably
   * also want to call set_stride() when you call this.
   *
   * TODO: This should be jettisoned in favor of `set_sizes_and_strides`,
   * which is harder to misuse.
   */
  virtual void set_size(int64_t dim, int64_t new_size) {
    TORCH_CHECK(
        allow_tensor_metadata_change(),
        "set_size ",
        err_msg_tensor_metadata_change_not_allowed);
    TORCH_CHECK(
        !matches_policy(SizesStridesPolicy::CustomSizes),
        "set_size() called on tensor with dynamic shapes or customized size behavior")
    sizes_and_strides_.size_at(dim) = new_size;
    refresh_numel();
    refresh_contiguous();
  }

  /**
   * Change the stride at some dimension.
   *
   * TODO: This should be jettisoned in favor of `set_sizes_and_strides`,
   * which is harder to misuse.
   */
  virtual void set_stride(int64_t dim, int64_t new_stride) {
    TORCH_CHECK(
        allow_tensor_metadata_change(),
        "set_stride ",
        err_msg_tensor_metadata_change_not_allowed);
    TORCH_CHECK(
        !has_symbolic_sizes_strides_,
        "set_stride() called on tensor with symbolic shape")
    sizes_and_strides_.stride_at_unchecked(dim) = new_stride;
    refresh_contiguous();
  }

  /**
   * Set the offset into the storage of this tensor.
   *
   * WARNING: This does NOT check if the tensor is in bounds for the new
   * location at the storage; the caller is responsible for checking this
   * (and resizing if necessary.)
   */
  virtual void set_storage_offset(int64_t storage_offset) {
    TORCH_CHECK(
        allow_tensor_metadata_change(),
        "set_storage_offset ",
        err_msg_tensor_metadata_change_not_allowed);
    // TODO: this should probably consult policy
    TORCH_CHECK(
        !has_symbolic_sizes_strides_,
        "set_storage_offset() called on tensor with symbolic shape")
    storage_offset_ = storage_offset;
  }

  /**
   * Like set_sizes_and_strides but assumes contiguous strides.
   *
   * WARNING: This function does not check if the requested
   * sizes/strides are in bounds for the storage that is allocated;
   * this is the responsibility of the caller
   */
  void set_sizes_contiguous(IntArrayRef new_size) {
    TORCH_CHECK(
        allow_tensor_metadata_change(),
        "set_sizes_contiguous ",
        err_msg_tensor_metadata_change_not_allowed);
    TORCH_CHECK(
        !matches_policy(SizesStridesPolicy::CustomStrides),
        "tried to directly modify sizes for customized tensor");
    sizes_and_strides_.set_sizes(new_size);

    refresh_numel();
    empty_tensor_restride(
        MemoryFormat::Contiguous); // calls refresh_contiguous()
  }

  /**
   * Set the sizes and strides of a tensor.
   *
   * WARNING: This function does not check if the requested
   * sizes/strides are in bounds for the storage that is allocated;
   * this is the responsibility of the caller
   */
  void set_sizes_and_strides(
      IntArrayRef new_size,
      IntArrayRef new_stride,
      c10::optional<int64_t> storage_offset = c10::nullopt) {
    TORCH_CHECK(
        allow_tensor_metadata_change(),
        "set_sizes_and_strides ",
        err_msg_tensor_metadata_change_not_allowed);
    TORCH_CHECK(
        !has_symbolic_sizes_strides_,
        "set_sizes_and_strides() called on tensor with symbolic shape")
    TORCH_CHECK(
        new_size.size() == new_stride.size(),
        "dimensionality of sizes (",
        new_size.size(),
        ") must match dimensionality of strides (",
        new_stride.size(),
        ")");
    const auto new_dim = new_size.size();

    sizes_and_strides_.set_sizes(new_size);

    if (new_dim > 0) {
      for (size_t dim = new_dim - 1;; dim--) {
        if (new_stride[dim] >= 0) {
          sizes_and_strides_.stride_at_unchecked(dim) = new_stride[dim];
        } else {
          // XXX: This behavior is surprising and may need to be removed to
          // support negative strides. Some pytorch functions rely on it:
          // for example, torch.cat (run TestTorch.test_cat_empty).
          if (dim == new_dim - 1) {
            sizes_and_strides_.stride_at_unchecked(dim) = 1;
          } else {
            // Keep stride monotonically increasing to match NumPy.
            sizes_and_strides_.stride_at_unchecked(dim) =
                std::max<int64_t>(
                    sizes_and_strides_.size_at_unchecked(dim + 1), 1) *
                sizes_and_strides_.stride_at_unchecked(dim + 1);
          }
        }
        if (dim == 0)
          break;
      }
    }

    refresh_numel();
    refresh_contiguous();

    if (storage_offset.has_value()) {
      storage_offset_ = *storage_offset;
    }
  }

  /**
   * Set whether a tensor allows changes to its metadata (e.g. sizes / strides /
   * storage / storage_offset). See NOTE [ Metadata Change for a Detached Tensor
   * ] for details.
   */
  void set_allow_tensor_metadata_change(bool value) {
    // TODO: at some point, we should kill this field completely.
    allow_tensor_metadata_change_ = true;
  }

  /**
   * True if a tensor allows changes to its metadata (e.g. sizes / strides /
   * storage / storage_offset). See NOTE [ Metadata Change for a Detached Tensor
   * ] for details.
   */
  bool allow_tensor_metadata_change() const {
    return allow_tensor_metadata_change_;
  }

  /**
   * Set the pointer to autograd metadata.
   */
  void set_autograd_meta(
      std::unique_ptr<c10::AutogradMetaInterface> autograd_meta);

  /**
   * Return the pointer to autograd metadata.  May return nullptr if the
   * tensor does not track gradients.
   */
  c10::AutogradMetaInterface* autograd_meta() const;

  /**
   * Set the pointer to named tensor metadata.
   */
  void set_named_tensor_meta(
      std::unique_ptr<c10::NamedTensorMetaInterface> named_tensor_meta) {
    TORCH_WARN_ONCE(
        "Named tensors and all their associated APIs are an experimental feature ",
        "and subject to change. Please do not use them for anything important ",
        "until they are released as stable.");
#ifdef DEBUG
    if (named_tensor_meta) {
      TORCH_INTERNAL_ASSERT(named_tensor_meta->slow_dim() == dim());
    }
#endif
    if (named_tensor_meta) {
      if (!extra_meta_) {
        extra_meta_ = std::make_unique<ExtraMeta>();
      }
      extra_meta_->named_tensor_meta_ = std::move(named_tensor_meta);
      key_set_ = key_set_.add(DispatchKey::Named);
    } else {
      if (extra_meta_) {
        extra_meta_->named_tensor_meta_ = nullptr;
      }
      key_set_ = key_set_.remove(DispatchKey::Named);
    }
  }

  void set_python_dispatch(bool k) {
    if (k) {
      key_set_ = key_set_.add(c10::python_ks);
    } else {
      key_set_ = key_set_ - c10::python_ks;
    }
  }

  bool is_python_dispatch() const {
    return key_set_.has_all(c10::python_ks);
  }

  /**
   * Return the pointer to named tensor metadata.
   */
  const c10::NamedTensorMetaInterface* named_tensor_meta() const {
    if (!extra_meta_) {
      return nullptr;
    }
    return extra_meta_->named_tensor_meta_.get();
  }

  c10::NamedTensorMetaInterface* named_tensor_meta() {
    if (!extra_meta_) {
      return nullptr;
    }
    return extra_meta_->named_tensor_meta_.get();
  }

  bool has_named_tensor_meta() const {
    if (!extra_meta_) {
      return false;
    }
    return extra_meta_->named_tensor_meta_ != nullptr;
  }

  // NOTE [ TensorImpl Shallow-Copying ]
  //
  // TensorImpl shallow-copying is used when we want to have two Variables share
  // the same tensor metadata (e.g. sizes / strides / storage pointer /
  // storage_offset), but each with a different autograd history. Example call
  // sites:
  //
  // 1. `var_detached = var.detach()` uses `shallow_copy_and_detach()` to create
  // `var_detached` that shares the same tensor metadata with `var`, but with a
  // completely new autograd history.
  // 2. `var.set_data(tensor)` uses `shallow_copy_from()` to copy tensor
  // metadata from `tensor` into `var`, while keeping `var`'s original
  // AutogradMeta.
  //
  // Functions that shallow-copy a TensorImpl (such as
  // `shallow_copy_and_detach()` / `shallow_copy_from()` /
  // `copy_tensor_metadata()`) copy the tensor metadata fields (e.g. sizes /
  // strides / storage pointer / storage_offset) by value. However, the
  // following fields are not copied:
  //
  // 1. the AutogradMeta pointer, because it is unique for each Variable.
  // 2. the version counter, because the destination TensorImpl's version
  // counter is either set to the passed-in `version_counter` (in
  // `shallow_copy_and_detach()` and `copy_tensor_metadata()`), or it is kept
  // intact (in `shallow_copy_from()`). See NOTE [ Version Counter Sharing ] for
  // details.
  //
  // In `shallow_copy_and_detach()` and `copy_tensor_metadata()`, the passed-in
  // `allow_tensor_metadata_change` determines whether the TensorImpl
  // shallow-copy allows changes to its metadata (e.g. sizes / strides / storage
  // / storage_offset). See NOTE [ Metadata Change for a Detached Tensor ] for
  // details.
  //
  // In `shallow_copy_from()`, we don't check the destination TensorImpl's
  // `allow_tensor_metadata_change_`, because `shallow_copy_from()` is used for
  // implementing functions such as `var.set_data(tensor)`, which changes
  // `var`'s tensor metadata and expects its `allow_tensor_metadata_change_` to
  // be ignored.

  /**
   * One TensorImpl can be copied to another TensorImpl if they have the same
   * DispatchKeySet. The only two special cases (for legacy reason) are:
   * CPU is compatible with CUDA and SparseCPU is
   * compatible with SparseCUDA.
   */
  inline bool has_compatible_shallow_copy_type(DispatchKeySet from) {
    auto is_dense = [](DispatchKeySet ts) {
      constexpr auto dense_backends = DispatchKeySet(
          {BackendComponent::CPUBit,
           BackendComponent::CUDABit,
           BackendComponent::MPSBit,
           BackendComponent::HIPBit,
           BackendComponent::XPUBit,
           BackendComponent::HPUBit});
      constexpr auto dense_k = DispatchKeySet(DispatchKey::Dense);
      return ts.has_any(dense_k) && ts.has_any(dense_backends);
    };
    auto is_sparse = [](DispatchKeySet ts) {
      constexpr auto sparse_backends = DispatchKeySet(
          {BackendComponent::CPUBit,
           BackendComponent::CUDABit,
           BackendComponent::HIPBit,
           BackendComponent::XPUBit});
      constexpr auto sparse_k = DispatchKeySet(DispatchKey::Sparse);
      return ts.has_any(sparse_k) && ts.has_any(sparse_backends);
    };
    return (key_set_ == from) || (is_dense(key_set_) && is_dense(from)) ||
        (is_sparse(key_set_) && is_sparse(from));
  }

 private:
  template <typename VariableVersion>
  c10::intrusive_ptr<TensorImpl> shallow_copy_and_detach_core(
      VariableVersion&& version_counter,
      bool allow_tensor_metadata_change) const;

 public:
  /**
   * Return a TensorImpl that is a shallow-copy of this TensorImpl.
   *
   * For usage of `version_counter` and `allow_tensor_metadata_change`,
   * see NOTE [ TensorImpl Shallow-Copying ].
   */
  virtual c10::intrusive_ptr<TensorImpl> shallow_copy_and_detach(
      const c10::VariableVersion& version_counter,
      bool allow_tensor_metadata_change) const;

  /**
   * Return a TensorImpl that is a shallow-copy of this TensorImpl.
   *
   * For usage of `version_counter` and `allow_tensor_metadata_change`,
   * see NOTE [ TensorImpl Shallow-Copying ].
   */
  virtual c10::intrusive_ptr<TensorImpl> shallow_copy_and_detach(
      c10::VariableVersion&& version_counter,
      bool allow_tensor_metadata_change) const;

  /**
   * Shallow-copies data from another TensorImpl into this TensorImpl.
   *
   * For why this function doesn't check this TensorImpl's
   * `allow_tensor_metadata_change_`, see NOTE [ TensorImpl Shallow-Copying ].
   */
  virtual void shallow_copy_from(const c10::intrusive_ptr<TensorImpl>& impl) {
    copy_tensor_metadata(
        /*src_impl=*/impl.get(),
        /*dest_impl=*/this,
        /*version_counter=*/version_counter(),
        /*allow_tensor_metadata_change=*/allow_tensor_metadata_change());
    refresh_numel();
    refresh_contiguous();
  }

  // Inference tensor doesn't have version counter,
  // set_version_counter is no-op for them.
  void set_version_counter(const c10::VariableVersion& version_counter) {
    TORCH_CHECK(
        !(is_inference() && version_counter.enabled()),
        "Cannot set version_counter for inference tensor");
    version_counter_ = version_counter;
  }

  void set_version_counter(c10::VariableVersion&& version_counter) {
    TORCH_CHECK(
        !(is_inference() && version_counter.enabled()),
        "Cannot set version_counter for inference tensor");
    version_counter_ = std::move(version_counter);
  }

  const c10::VariableVersion& version_counter() const noexcept {
    return version_counter_;
  }

  void bump_version() {
    version_counter_.bump();
  }

  impl::PyObjectSlot* pyobj_slot() {
    return &pyobj_slot_;
  }

  const impl::PyObjectSlot* pyobj_slot() const {
    return &pyobj_slot_;
  }

 private:
  // See NOTE [c10::optional operator usage in CUDA]
  // We probably don't want to expose this publicly until
  // the note is addressed.
  c10::optional<c10::Device> device_opt() const {
    return device_opt_;
  }

 public:
  /**
   * The device type of a Tensor, e.g., DeviceType::CPU or DeviceType::CUDA.
   */
  DeviceType device_type() const {
    // TODO: A useful internal assert would be to show that device_opt_ is null
    // only if you are an undefined tensor
    TORCH_CHECK(
        device_opt_.has_value(),
        "device_type cannot be run on undefined Tensor");
    // See NOTE [c10::optional operator usage in CUDA]
    return (*device_opt_).type();
  }

  /**
   * @brief Extends the outer-most dimension of this tensor by num elements,
   * preserving the existing data.
   *
   * The underlying data may be reallocated in order to accommodate the new
   * elements, in which case this tensors' capacity is grown at a factor of
   * growthPct. This ensures that Extend runs on an amortized O(1) time
   * complexity.
   *
   * This op is auto-asynchronous if the underlying device (CUDA) supports it.
   */
  void Extend(int64_t num, float growthPct);

  /**
   * @brief Reserve space for the underlying tensor.
   *
   * This must be called after Resize(), since we only specify the first
   * dimension This does not copy over the old data to the newly allocated space
   */
  void ReserveSpace(int64_t outer_dim);

  /**
   * @brief Resizes a tensor.
   *
   * Resize takes in a vector of ints specifying the dimensions of the tensor.
   * You can pass in an empty vector to specify that it is a scalar (i.e.
   * containing one single item).
   *
   * The underlying storage may be deleted after calling Resize: if the new
   * shape leads to a different number of items in the tensor, the old memory
   * is deleted and new memory will be allocated next time you call
   * mutable_data(). However, if the shape is different but the total number of
   * items is the same, the underlying storage is kept.
   *
   * This method respects caffe2_keep_on_shrink.  Consult the internal logic
   * of this method to see exactly under what circumstances this flag matters.
   */
  template <typename... Ts>
  void Resize(Ts... dim_source) {
    bool size_changed = SetDims(dim_source...);
    if (size_changed) {
      HandleResize();
    }
  }

  template <typename T>
  void Resize(const std::vector<T>& dim_source) {
    Resize(ArrayRef<T>(dim_source));
  }

  /**
   * Resizes the tensor without touching underlying storage.
   * This requires the total size of the tensor to remains constant.
   */
  void Reshape(const std::vector<int64_t>& dims);

  /**
   * Release whatever memory the tensor was holding but keep size and type
   * information. Subsequent call to mutable_data will trigger new memory
   * allocation.
   */
  void FreeMemory();

  /**
   * @brief Shares the data with another tensor.
   *
   * To share data between two tensors, the sizes of the two tensors must be
   * equal already. The reason we do not implicitly do a Resize to make the two
   * tensors have the same shape is that we want to allow tensors of different
   * shapes but the same number of items to still be able to share data. This
   * allows one to e.g. have a n-dimensional Tensor and a flattened version
   * sharing the same underlying storage.
   *
   * The source tensor should already have its data allocated.
   */
  // To be deprecated
  void ShareData(const TensorImpl& src);

  void ShareExternalPointer(
      DataPtr&& data_ptr,
      const caffe2::TypeMeta data_type,
      size_t size_bytes);

  /**
   * Returns a mutable raw pointer of the underlying storage. Since we will need
   * to know the type of the data for allocation, a TypeMeta object is passed in
   * to specify the necessary information. This is conceptually equivalent of
   * calling mutable_data<T>() where the TypeMeta parameter meta is derived from
   * the type T. This function differs from mutable_data<T>() in the sense that
   * the type T can be specified during runtime via the TypeMeta object.
   *
   * If the existing data does not match the desired type, it will be deleted
   * and a new storage will be created.
   */
  inline void* raw_mutable_data(const caffe2::TypeMeta& meta) {
    // For 0-size tensors it's fine to return any pointer (including nullptr)
    if (data_type_ == meta && storage_initialized()) {
      return static_cast<void*>(
          static_cast<char*>(storage_.mutable_data()) +
          storage_offset_ * meta.itemsize());
    } else {
      bool had_special_dtor = data_type_.placementDelete() != nullptr;
      storage_offset_ = 0;
      data_type_ = meta;
      // NB: device is not changed

      // We can reuse the existing buffer if the current data does not have
      // a special destructor and the new data doesn't have a special
      // constructor.
      if (numel_ == 0 ||
          (meta.placementNew() == nullptr && !had_special_dtor &&
           (storage_.nbytes() >= (numel_ * data_type_.itemsize())))) {
        TORCH_INTERNAL_ASSERT(
            storage_offset_ == 0); // because we just reallocated
        return storage_.mutable_data();
      }
      const Allocator* allocator = storage_.allocator();
      // Storage might have nullptr allocator in rare cases, for example, if
      // an external memory segment has been wrapped with Tensor and we don't
      // know how to reallocate it. However, in order to preserve legacy C2
      // behavior, we allow reallocating the memory using default allocator.
      if (allocator == nullptr) {
        allocator = GetAllocator(storage_.device_type());
      }
      if (meta.placementNew()) {
        // For types that need placement new, we will call it, as well as
        // making sure that when the data is freed, it calls the right
        // destruction procedure.
        auto size = numel_;
        auto dtor = data_type_.placementDelete();
        auto data_ptr = allocator->allocate(numel_ * data_type_.itemsize());
        storage_.set_data_ptr_noswap(PlacementDeleteContext::makeDataPtr(
            std::move(data_ptr), dtor, size, storage_.device()));
        data_type_.placementNew()(storage_.mutable_data(), numel_);
      } else {
        // For fundamental type, new and delete is easier.
        storage_.set_data_ptr_noswap(
            allocator->allocate(numel_ * data_type_.itemsize()));
      }
      storage_.set_nbytes(numel_ * data_type_.itemsize());
      TORCH_INTERNAL_ASSERT(
          storage_offset_ == 0); // because we just reallocated
      device_opt_ = storage_.device();
      return storage_.mutable_data();
    }
  }

  /**
   * Returns a typed pointer of the underlying storage.
   *
   * For fundamental types, we reuse possible existing storage if there
   * is sufficient capacity.
   */
  template <typename T>
  inline T* mutable_data() {
    if (storage_initialized() && data_type_.Match<T>()) {
      return static_cast<T*>(storage_.mutable_data()) + storage_offset_;
    }
    // Check it here statically - otherwise TypeMeta would throw the runtime
    // error in attempt to invoke TypeMeta::ctor()
    static_assert(
        std::is_default_constructible<T>::value,
        "Tensor can't hold non-default-constructable types");
    return static_cast<T*>(raw_mutable_data(caffe2::TypeMeta::Make<T>()));
  }

  /**
   * True if a tensor is storage initialized.  A tensor may become
   * storage UNINITIALIZED after a Resize() or FreeMemory()
   */
  bool storage_initialized() const {
    TORCH_CHECK(
        has_storage(),
        "cannot call storage_initialized on tensor that does not have storage");
    return storage_.data() || numel_ == 0;
  }

  /**
   * True if a tensor is dtype initialized.  A tensor allocated with
   * Caffe2-style constructors is dtype uninitialized until the
   * first time mutable_data<T>() is called.
   */
  bool dtype_initialized() const noexcept {
    return data_type_ != caffe2::TypeMeta();
  }

  void set_storage_keep_dtype(at::Storage storage) {
    TORCH_CHECK(
        allow_tensor_metadata_change(),
        "set_storage ",
        err_msg_tensor_metadata_change_not_allowed);
    storage_ = std::move(storage);
    device_opt_ = storage_.device();
  }

  void set_storage_and_dtype(
      at::Storage storage,
      const caffe2::TypeMeta data_type) {
    set_storage_keep_dtype(std::move(storage));
    data_type_ = data_type;
  }

  void empty_tensor_restride_symint(MemoryFormat memory_format);

  /**
   * Set the strides of the tensor to match memory_format
   *
   * WARNING: This function doesn't rearrange data and assumes tensor is a
   * memory contiguous
   */
  void empty_tensor_restride(MemoryFormat memory_format) {
    if (has_symbolic_sizes_strides_) {
      empty_tensor_restride_symint(memory_format);
      return;
    }
#ifdef DEBUG
    TORCH_INTERNAL_ASSERT(
        compute_numel() == numel_,
        "If you are seeing this error, that means empty_tensor_restride was "
        "called before setting correct numel");
#endif
    switch (memory_format) {
      case MemoryFormat::Contiguous: {
        // dim_ is a virtual call, don't repeat it
        const auto dim_ = dim();
        sizes_and_strides_.resize(dim_);
        if (dim_ > 0) {
          const auto last_idx = dim_ - 1;
          sizes_and_strides_.stride_at_unchecked(last_idx) = 1;
          for (auto i = last_idx - 1; i >= 0; --i) {
            sizes_and_strides_.stride_at_unchecked(i) =
                sizes_and_strides_.stride_at_unchecked(i + 1) *
                std::max<int64_t>(
                    sizes_and_strides_.size_at_unchecked(i + 1), 1);
          }
        }
        break;
      }
      case MemoryFormat::ChannelsLast: {
        TORCH_CHECK(
            dim() == 4, "required rank 4 tensor to use channels_last format");
        set_sizes_and_strides(sizes(), get_channels_last_strides_2d(sizes()));
        break;
      }
      case MemoryFormat::ChannelsLast3d: {
        TORCH_CHECK(
            dim() == 5,
            "required rank 5 tensor to use channels_last_3d format");
        set_sizes_and_strides(sizes(), get_channels_last_strides_3d(sizes()));
        break;
      }
      case MemoryFormat::Preserve:
        TORCH_CHECK(false, "unsupported memory format ", memory_format);
        // Cleaning warning messages, no need to break as TORCH_CHECK(false)
        // terminates flow.
        // break;
      case MemoryFormat::NumOptions:
        TORCH_INTERNAL_ASSERT(false, "invalid memory format ", memory_format);
    }
    // recompute contiguous flag, as currently NHWC/NCHW flags are not mutually
    // exclusive see #24090
    refresh_contiguous();
  }

  bool is_strides_like(at::MemoryFormat memory_format) const {
    if (C10_UNLIKELY(matches_policy(SizesStridesPolicy::CustomStrides))) {
      return is_strides_like_custom(memory_format);
    }
    return is_strides_like_default(memory_format);
  }

  bool is_strides_like_channels_last() const {
    return is_strides_like(at::MemoryFormat::ChannelsLast);
  }

  bool is_strides_like_channels_last_3d() const {
    return is_strides_like(at::MemoryFormat::ChannelsLast3d);
  }

  bool is_non_overlapping_and_dense() const {
    if (C10_UNLIKELY(matches_policy(SizesStridesPolicy::CustomStrides))) {
      return is_non_overlapping_and_dense_custom();
    }
    return is_non_overlapping_and_dense_default();
  }

  bool has_symbolic_sizes_strides() const {
    return has_symbolic_sizes_strides_;
  }

 private:
  void HandleResize();

  // The Caffe2 Resize() method supports being called both as Resize({2,2}) as
  // well as variadic with Resize(2, 2).  These overloads provide all of the
  // supported calling configurations, while being overloads (and not templates)
  // so that implicit conversions still work.
  //
  // SetDims on ArrayRef is internally implemented as a template, so we can
  // handle both ArrayRefs of different types (there are some uses of
  // Resize in Caffe2 which pass in int, not int64_t.)

  template <
      typename T,
      typename = typename std::enable_if<std::is_integral<T>::value>::type>
  bool SetDimsTemplate(ArrayRef<T> src) {
    TORCH_CHECK(
        !has_symbolic_sizes_strides_,
        "SetDims() called on tensor with symbolic shape")

    auto old_numel = numel_;
    sizes_and_strides_.resize(src.size());
    int64_t new_numel = 1;
    for (const auto i : c10::irange(src.size())) {
      new_numel *= src[i];
      sizes_and_strides_.size_at_unchecked(i) = src[i];
    }
    numel_ = new_numel;
    empty_tensor_restride(MemoryFormat::Contiguous);
    return numel_ != old_numel;
  }

  bool SetDims(ArrayRef<int64_t> s) {
    return SetDimsTemplate(s);
  }

  bool SetDims(ArrayRef<int> s) {
    return SetDimsTemplate(s);
  }

  bool SetDims(ArrayRef<size_t> s) {
    return SetDimsTemplate(s);
  }

  bool SetDims() {
    return SetDims(IntArrayRef{});
  }

  bool SetDims(const int64_t d0) {
    return SetDims(IntArrayRef{d0});
  }

  bool SetDims(const int64_t d0, const int64_t d1) {
    return SetDims(IntArrayRef{d0, d1});
  }

  bool SetDims(const int64_t d0, const int64_t d1, const int64_t d2) {
    return SetDims(IntArrayRef{d0, d1, d2});
  }

  bool SetDims(
      const int64_t d0,
      const int64_t d1,
      const int64_t d2,
      const int64_t d3) {
    return SetDims(IntArrayRef{d0, d1, d2, d3});
  }

  /**
   * Compute the number of elements based on the sizes of a tensor.
   */
  // NB: This is ONLY called when sizes_and_strides_ is used directly; if
  // we are virtualizing, then numel calls are virtualized as well, and this
  // should never get called
  int64_t compute_numel() const {
    TORCH_INTERNAL_ASSERT_DEBUG_ONLY(!has_symbolic_sizes_strides_);
#if C10_HAS_BUILTIN_OVERFLOW() && !defined(C10_MOBILE)
    // Use overflow checks if supported by the compiler
    return safe_compute_numel();
#else
    return c10::multiply_integers(sizes_and_strides_.sizes_arrayref());
#endif
  }

  /**
   * Compute the number of elements based on the sizes of a
   * tensor. Catches integer overflow that may occur when a tensor
   * using a sparse layout has multiple dimensions with large sizes.
   */
  int64_t safe_compute_numel() const {
    TORCH_INTERNAL_ASSERT_DEBUG_ONLY(!has_symbolic_sizes_strides_);
    uint64_t n = 1;
    bool overflows =
        c10::safe_multiplies_u64(sizes_and_strides_.sizes_arrayref(), &n);
    constexpr auto numel_max = std::min(
        static_cast<uint64_t>(std::numeric_limits<int64_t>::max()),
        static_cast<uint64_t>(std::numeric_limits<size_t>::max()));

    overflows |= (n > numel_max);
    TORCH_CHECK(!overflows, "numel: integer multiplication overflow");
    return static_cast<int64_t>(n);
  }

  SymInt compute_sym_numel() const {
    TORCH_INTERNAL_ASSERT_DEBUG_ONLY(has_symbolic_sizes_strides_);
    SymInt numel = 1;
    for (const auto& s : extra_meta_->sizes_) {
      numel *= s;
    }
    return numel;
  }

  /**
   * Compute whether or not a tensor is contiguous based on the sizes and
   * strides of a tensor.
   */
  bool compute_contiguous(identity<bool>) const;

  bool compute_channels_last_contiguous_2d(identity<bool>) const;

  bool compute_channels_last_contiguous_3d(identity<bool>) const;

  bool compute_strides_like_channels_last_2d(identity<bool>) const;

  bool compute_strides_like_channels_last_3d(identity<bool>) const;

  bool compute_non_overlapping_and_dense(identity<bool>) const;

  SymBool compute_contiguous(identity<SymBool>) const;

  SymBool compute_channels_last_contiguous_2d(identity<SymBool>) const;

  SymBool compute_channels_last_contiguous_3d(identity<SymBool>) const;

  SymBool compute_strides_like_channels_last_2d(identity<SymBool>) const;

  SymBool compute_strides_like_channels_last_3d(identity<SymBool>) const;

  SymBool compute_non_overlapping_and_dense(identity<SymBool>) const;

 protected:
  /**
   * Recompute the cached numel of a tensor.  Call this if you modify
   * sizes.
   *
   * For tensors with sparse layouts, use safe_refresh_numel() instead
   * because it will catch integer overflow that may occur for tensors
   * with sparse layouts and large dimensions.
   *
   * NB: We may uselessly recompute cached numel even in situations where
   * it is completely never used (e.g., if CustomSizes for Python).  However,
   * we still must keep it up to date in case the Python overload
   * returns None (in which case we will consult the field here).  This also
   * implies that sizes/strides will never be complete garbage; in the
   * very worst case scenario, it will reflect a 1-dim zero size tensor.
   */
  void refresh_numel() {
    if (has_symbolic_sizes_strides_) {
      extra_meta_->numel_ = compute_sym_numel();
    } else {
      numel_ = compute_numel();
    }
  }

  /**
   * Recompute the cached numel of a tensor.  Call this if you modify
   * sizes. Use only for tensors with sparse layouts because only
   * sparse tensor are likely to have sizes that may lead to integer
   * overflow when computing numel.
   */
  void safe_refresh_numel() {
    if (has_symbolic_sizes_strides_) {
      // NB: sym numel is done with symbolic integers, which handle overflow
      // checking
      extra_meta_->numel_ = compute_sym_numel();
    } else {
      numel_ = safe_compute_numel();
    }
  }

 private:
  // NB: the TypeId argument prevents confusion where you pass a true/false
  // literal and pick the wrong overload

  void _set_is_contiguous(identity<bool>, bool b) {
    is_contiguous_ = b;
  }

  void _set_is_contiguous(identity<SymBool>, SymBool b) {
    extra_meta_->is_contiguous_ = std::move(b);
  }

  void _set_is_channels_last_contiguous(identity<bool>, bool b) {
    is_channels_last_contiguous_ = b;
  }

  void _set_is_channels_last_contiguous(identity<SymBool>, SymBool b) {
    extra_meta_->is_channels_last_contiguous_ = std::move(b);
  }

  void _set_is_channels_last_3d_contiguous(identity<bool>, bool b) {
    is_channels_last_3d_contiguous_ = b;
  }

  void _set_is_channels_last_3d_contiguous(identity<SymBool>, SymBool b) {
    extra_meta_->is_channels_last_3d_contiguous_ = std::move(b);
  }

  void _set_is_channels_last(identity<bool>, bool b) {
    is_channels_last_ = b;
  }

  void _set_is_channels_last(identity<SymBool>, SymBool b) {
    extra_meta_->is_channels_last_ = std::move(b);
  }

  void _set_is_channels_last_3d(identity<bool>, bool b) {
    is_channels_last_3d_ = b;
  }

  void _set_is_channels_last_3d(identity<SymBool>, SymBool b) {
    extra_meta_->is_channels_last_3d_ = std::move(b);
  }

  void _set_is_non_overlapping_and_dense(identity<bool>, bool b) {
    is_non_overlapping_and_dense_ = b;
  }

  void _set_is_non_overlapping_and_dense(identity<SymBool>, SymBool b) {
    extra_meta_->is_non_overlapping_and_dense_ = std::move(b);
  }

  // These are little wrappers over the real compute_ functions that
  // can make use of other contiguity fields to short circuit.
  // They need to be implemented separately for SymBool, as SymBool does
  // not short circuit.
  // TODO: should the SymBool cases avoid the short circuit?  Need to reason
  // if its correct, and reason if the simpler expressions are better for
  // analysis (maybe not!)

  bool compute_is_non_overlapping_and_dense_dim4(identity<bool> type_id) {
    return is_contiguous_ || is_channels_last_contiguous_ ||
        compute_non_overlapping_and_dense(type_id);
  }

  SymBool compute_is_non_overlapping_and_dense_dim4(identity<SymBool> type_id);

  bool compute_channels_last_contiguous_3d_dim5(identity<bool> type_id) {
    return !is_channels_last_contiguous_ &&
        compute_channels_last_contiguous_3d(type_id);
  }

  SymBool compute_channels_last_contiguous_3d_dim5(identity<SymBool> type_id);

  bool compute_channels_last_2d_dim5(identity<bool> type_id) {
    return !is_channels_last_3d_contiguous_ &&
        compute_strides_like_channels_last_2d(type_id);
  }

  SymBool compute_channels_last_2d_dim5(identity<SymBool> type_id);

  bool compute_channels_last_3d_dim5(identity<bool> type_id) {
    return !is_channels_last_ && compute_strides_like_channels_last_3d(type_id);
  }

  SymBool compute_channels_last_3d_dim5(identity<SymBool> type_id);

  bool compute_is_non_overlapping_and_dense_dim5(identity<bool> type_id) {
    return is_contiguous_ || is_channels_last_contiguous_ ||
        is_channels_last_3d_contiguous_ ||
        compute_non_overlapping_and_dense(type_id);
  }

  SymBool compute_is_non_overlapping_and_dense_dim5(identity<SymBool> type_id);

  bool compute_is_non_overlapping_and_dense_anydim(identity<bool> type_id) {
    return is_contiguous_ || compute_non_overlapping_and_dense(type_id);
  }

  SymBool compute_is_non_overlapping_and_dense_anydim(
      identity<SymBool> type_id);

  template <typename T>
  void _refresh_contiguous() {
    auto type_id = identity<T>();
    // Note:
    // Dim 0, 1, 2 will never be a channels last 2d/3d format
    // Dim 3+ is possibly be a channels last 2d format (Dim 4 only at this
    // point) Dim 4+ is possibly be a channels last 3d format (Dim 5 only at
    // this point)
    switch (dim()) {
      case 4: {
        _set_is_contiguous(type_id, compute_contiguous(type_id));
        _set_is_channels_last_contiguous(
            type_id, compute_channels_last_contiguous_2d(type_id));
        _set_is_channels_last_3d_contiguous(type_id, false);
        _set_is_channels_last(
            type_id, compute_strides_like_channels_last_2d(type_id));
        _set_is_channels_last_3d(type_id, false);
        _set_is_non_overlapping_and_dense(
            type_id, compute_is_non_overlapping_and_dense_dim4(type_id));
        break;
      }
      case 5: {
        _set_is_contiguous(type_id, compute_contiguous(type_id));
        _set_is_channels_last_contiguous(
            type_id, compute_channels_last_contiguous_2d(type_id));
        _set_is_channels_last_3d_contiguous(
            type_id, compute_channels_last_contiguous_3d_dim5(type_id));
        _set_is_channels_last(type_id, compute_channels_last_2d_dim5(type_id));
        _set_is_channels_last_3d(
            type_id, compute_channels_last_3d_dim5(type_id));
        _set_is_non_overlapping_and_dense(
            type_id, compute_is_non_overlapping_and_dense_dim5(type_id));
        break;
      }
      default:
        // is_channels_last_ and is_channels_last_3d_ are suggested
        // memory_format. Being channels_last_contiguous doesn't necessarily
        // mean the tensor is strided like channels_last: for strides on channel
        // dimension could suggest desired memory_layout, but it doesn't affect
        // memory storage
        _set_is_contiguous(type_id, compute_contiguous(type_id));
        _set_is_channels_last_contiguous(type_id, false);
        _set_is_channels_last_3d_contiguous(type_id, false);
        _set_is_channels_last(type_id, false);
        _set_is_channels_last_3d(type_id, false);
        _set_is_non_overlapping_and_dense(
            type_id, compute_is_non_overlapping_and_dense_anydim(type_id));
        break;
    }
  }

 protected:
  /**
   * Recompute the cached contiguity of a tensor.  Call this if you modify sizes
   * or strides.
   */
  void refresh_contiguous() {
    if (has_symbolic_sizes_strides_) {
      _refresh_contiguous<SymBool>();
    } else {
      _refresh_contiguous<bool>();
    }
  }

  /**
   * Copy the tensor metadata fields (e.g. sizes / strides / storage pointer /
   * storage_offset) from one TensorImpl to another TensorImpl.
   *
   * For usage of `version_counter` and `allow_tensor_metadata_change`, see NOTE
   * [ TensorImpl Shallow-Copying ].
   */
  static void copy_tensor_metadata(
      const TensorImpl* src_impl,
      TensorImpl* dest_impl,
      const c10::VariableVersion& version_counter,
      bool allow_tensor_metadata_change);

  /**
   * Copy the tensor metadata fields (e.g. sizes / strides / storage pointer /
   * storage_offset) from one TensorImpl to another TensorImpl.
   *
   * For usage of `version_counter` and `allow_tensor_metadata_change`, see NOTE
   * [ TensorImpl Shallow-Copying ].
   */
  static void copy_tensor_metadata(
      const TensorImpl* src_impl,
      TensorImpl* dest_impl,
      c10::VariableVersion&& version_counter,
      bool allow_tensor_metadata_change);

 private:
  static void copy_tensor_metadata_except_version_counter(
      const TensorImpl* src_impl,
      TensorImpl* dest_impl,
      bool allow_tensor_metadata_change);

 protected:
  // Error message to show when the user tries to change tensor metadata on
  // Tensor created from .data or .detach().
  //
  // See NOTE [ Metadata Change for a Detached Tensor ] for details.
  static const char* const err_msg_tensor_metadata_change_not_allowed;

  static void copy_generic_tensor_metadata(
      const TensorImpl* src_impl,
      TensorImpl* dest_impl);

 public:
  void set_storage_access_should_throw() {
    storage_access_should_throw_ = true;
  }

 public:
  void set_custom_sizes_strides(SizesStridesPolicy policy) {
    custom_sizes_strides_ = static_cast<uint8_t>(policy);
    refresh_sizes_strides_policy();
  }

  void set_python_custom_sizes_strides(SizesStridesPolicy policy) {
    python_custom_sizes_strides_ = static_cast<uint8_t>(policy);
    refresh_sizes_strides_policy();
  }

  void set_custom_device(bool custom_device) {
    custom_device_ = custom_device;
    refresh_device_policy();
  }

  void set_custom_layout(bool custom_layout) {
    custom_layout_ = custom_layout;
    refresh_layout_policy();
  }

  void set_python_custom_device(bool custom_device) {
    python_custom_device_ = custom_device;
    refresh_device_policy();
  }

  void set_python_custom_layout(bool custom_layout) {
    python_custom_layout_ = custom_layout;
    refresh_layout_policy();
  }

 protected:
  void refresh_sizes_strides_policy() {
    if (has_symbolic_sizes_strides_) {
      sizes_strides_policy_ =
          static_cast<uint8_t>(SizesStridesPolicy::CustomSizes);
    } else {
      sizes_strides_policy_ =
          std::max(custom_sizes_strides_, python_custom_sizes_strides_);
    }
  }

  void refresh_device_policy() {
    device_policy_ = custom_device_ || python_custom_device_;
  }

  void refresh_layout_policy() {
    layout_policy_ = custom_layout_ || python_custom_layout_;
  }

 protected:
  Storage storage_;

 private:
  // This pointer points to an AutogradMeta struct that stores autograd-specific
  // fields (such as grad_ / grad_fn_ / grad_accumulator_). This pointer always
  // has unique ownership (meaning only one TensorImpl can own it at a time).
  //
  // autograd_meta_ can be nullptr, as an optimization.  When this occurs, it is
  // equivalent to having an autograd_meta_ pointing to a default constructed
  // AutogradMeta; intuitively, tensors which don't require grad will have this
  // field set to null.
  //
  // This means accessors on autograd_meta_ have to be careful to test if they
  // got a nullptr, and handle default behavior appropriately in that case.
  //
  // Note that we don't enforce the invariant that if the AutogradMeta is
  // default constructed, it is nullptr (to do this, we'd have to continuously
  // check if an AutogradMeta became, by mutation, equal to the default
  // constructed form.  (This might be useful, but it seems rare enough that
  // a requires_grad=True variable will turn back into the requires_grad=False
  // version.)  So there are three representable states:
  //
  //    1. autograd_meta_ == nullptr
  //    2. autograd_meta_ is default constructed (semantically, same as (1))
  //    3. autograd_meta_ has nontrivial information content
  //
  std::unique_ptr<c10::AutogradMetaInterface> autograd_meta_ = nullptr;

 protected:
  std::unique_ptr<c10::ExtraMeta> extra_meta_ = nullptr;

  c10::VariableVersion version_counter_;

  impl::PyObjectSlot pyobj_slot_;

  c10::impl::SizesAndStrides sizes_and_strides_;

  int64_t storage_offset_ = 0;
  // If sizes and strides are empty, the numel is 1!!  However, most of the
  // time, we will immediately set sizes to {0} and reset numel to 0.
  // (Can't do that in the default initializers, because there's no way to
  // spell "allocate a one-element array" for strides_).
  int64_t numel_ = 1;

  // INVARIANT: When storage is non-null, this type meta must
  // agree with the type meta in storage
  caffe2::TypeMeta data_type_;

  // NOTE [c10::optional operator usage in CUDA]
  // Our optional definition doesn't compile in .cu file if `value()` or
  // `operator->` are used.  Instead, we always use `operator*`.
  // See https://github.com/pytorch/pytorch/issues/18496 for more info.
  // If this is too burdensome to maintain, we can just
  // manually implement this with an additional bool.

  // INVARIANT: When storage is non-null, this Device must
  // agree with the type meta in storage.
  //
  // INVARIANT: device_opt_ is only nullopt for undefined tensors
  // (which do not have a device.)
  c10::optional<c10::Device> device_opt_;

  // default member initializers for bit-fields only available with -std=c++2a
  // or -std=gnu++2a
  inline void init_bitfields() {
    is_contiguous_ = true;
    is_channels_last_ = false;
    is_channels_last_contiguous_ = false;
    is_channels_last_3d_ = false;
    is_channels_last_3d_contiguous_ = false;
    is_non_overlapping_and_dense_ = true;
    is_wrapped_number_ = false;
    allow_tensor_metadata_change_ = true;
    reserved_ = false;
    sizes_strides_policy_ = static_cast<uint8_t>(SizesStridesPolicy::Default);
    custom_sizes_strides_ = static_cast<uint8_t>(SizesStridesPolicy::Default);
    python_custom_sizes_strides_ =
        static_cast<uint8_t>(SizesStridesPolicy::Default);
    python_custom_device_ = false;
    python_custom_layout_ = false;
    custom_device_ = false;
    custom_layout_ = false;
    device_policy_ = false;
    layout_policy_ = false;
    storage_access_should_throw_ = false;
    has_symbolic_sizes_strides_ = false;
  }

  // Tensor is contiguous
  bool is_contiguous_ : 1;

  // Tensor is a subclass that does not permit storage access.
  bool storage_access_should_throw_ : 1;

  // Tensor is stored in the channels last 2d memory format, when dimensions
  // order is (N)CHW and C-strides < W-strides < H-strides (< N-strides)
  // (If size of any dimension is equal to 1, this dimension strides value
  // is not taken into account).
  bool is_channels_last_ : 1;

  // Channels last contiguous tensor is channel last tensor which occupies
  // contiguous memory block.
  bool is_channels_last_contiguous_ : 1;

  // Tensor is stored in the channels last 3d memory format, when dimensions
  // order is (N)CDHW and C-strides < W-strides < H-strides < D - strides (<
  // N-strides) (If size of any dimension is equal to 1, this dimension strides
  // value is not taken into account).
  bool is_channels_last_3d_ : 1;

  // Channels last 3d contiguous tensor is channel last 3d tensor which occupies
  // contiguous memory block.
  bool is_channels_last_3d_contiguous_ : 1;

  // Dense tensor is the tensor that store values in a contiguous block of
  // memory. Non-overlapping tensor is the tensor in which elements occupy
  // individual non-repetitive memory.
  bool is_non_overlapping_and_dense_ : 1;

  bool is_wrapped_number_ : 1;

  // NOTE [ Metadata Change for a Detached Tensor ]
  //
  // Normally, a user is allowed to change the tensor metadata
  // (e.g. sizes / strides / storage / storage_offset) of a tensor.
  // However, if the tensor is created by `t1_detached = t1.data` in Python
  // or `t1_detached = t1.detach()` in Python/C++, those changes to the
  // tensor metadata of `t1_detached` will not be propagated back to the
  // original tensor `t1`. In order to make such changes explicitly illegal,
  // we created the `allow_tensor_metadata_change_` flag, to prevent users
  // from changing metadata of the detached tensor and expecting the original
  // tensor to also be updated.
  //
  // NOTE: For a full list of tensor metadata fields, please see
  // `copy_tensor_metadata()` in TensorImpl and its subclasses to find
  // which fields are copied by value.
  bool allow_tensor_metadata_change_ : 1;

  // we decide to keep reserved_ and it will
  // live in Tensor after the split
  // The logic is that if Extend() or ReserveSpace() were ever called,
  // then subsequent Resize()s will not free up Storage.
  bool reserved_ : 1;

  // Call _custom() virtual methods for
  // strides()/is_contiguous()/sizes()/dim()/numel()
  // This is a combination of sizes_strides_custom_dispatch_
  // and has_symbolic_sizes_strides_
  uint8_t sizes_strides_policy_ : 2;

  // Whether or not sizes_and_strides_ contains a symbolic value.
  bool has_symbolic_sizes_strides_ : 1;

  // Call _custom() virtual method for
  // strides()/is_contiguous()/sizes()/dim()/numel()
  uint8_t custom_sizes_strides_ : 2;

  // Combo of custom_ and python_custom_
  bool device_policy_ : 1;
  bool layout_policy_ : 1;

  // Call _custom() virtual method for device()
  bool custom_device_ : 1;

  // Call _custom() virtual method for layout()
  bool custom_layout_ : 1;

  // Call into Python for
  // strides()/is_contiguous()/sizes()/dim()/numel()
  uint8_t python_custom_sizes_strides_ : 2;

  // Call into Python for device()
  bool python_custom_device_ : 1;

  // Call into Python for layout()
  bool python_custom_layout_ : 1;

  // The set of DispatchKeys which describe this tensor.  NB: this
  // does NOT include Autograd (historically, it did, but
  // not anymore!)
  //
  // INVARIANT: extra_meta_->named_tensor_meta_ != nullptr  <==>
  // key_set_.has(DispatchKey::Named)
  DispatchKeySet key_set_;

 private:
  // C10_TensorImpl_Size_Check_Dummy_Class needs to be friends with
  // TensorImpl so it can inspect the size of private fields
  template <
      size_t cplusplus,
      size_t clang_ver_major,
      size_t gcc_ver,
      size_t gcc_ver_minor,
      size_t nvcc,
      size_t cuda_version,
      size_t cuda_version_major,
      size_t ptr_size>
  friend class C10_TensorImpl_Size_Check_Dummy_Class;
};

// Note [TensorImpl size constraints]
// ~~~~~~~~~~~~~~~~~~~~~~~~~~~~~~~~~~
// Changed the size of TensorImpl?  If the size went down, good for
// you!  Adjust the documentation below and the expected size.
// Did it go up?  Read on...
//
// Struct size matters.  In some production systems at Facebook, we have
// 400M live tensors during a training run.  Do the math: every 64-bit
// word you add to Tensor is an extra 3.2 gigabytes in RAM.
//
// If you are a Facebook employee, you can check if the run in question
// has tipped you over the point using the command here:
// https://fburl.com/q5enpv98
//
// For reference, we OOMed at 160 bytes (20 words) per TensorImpl.
// This is not counting overhead from strides out-of-line allocation and
// StorageImpl space and this is from before we inlined sizes and strides
// directly into TensorImpl as SmallVectors.
//
// Our memory usage on 32-bit systems is suboptimal, but we're not checking
// for it at the moment (to help avoid rage inducing cycles when the
// 32-bit number is wrong).
//
// Current breakdown:
//
//    vtable pointer
//    strong refcount           TODO: pack these into one word
//    weak refcount
//    storage pointer
//    autograd metadata pointer
//    named tensor metadata pointer
//    version counter pointer
//    PyObjectSlot
//    SizesAndStrides size/pointer
//    SizesAndStrides sizes (pre-allocated 0)
//    SizesAndStrides sizes (pre-allocated 1)
//    SizesAndStrides sizes (pre-allocated 2)
//    SizesAndStrides sizes (pre-allocated 3)
//    SizesAndStrides sizes (pre-allocated 4)
//    SizesAndStrides strides (pre-allocated 0)
//    SizesAndStrides strides (pre-allocated 1)
//    SizesAndStrides strides (pre-allocated 2)
//    SizesAndStrides strides (pre-allocated 3)
//    SizesAndStrides strides (pre-allocated 4)
//    storage offset
//    numel
//    data type, device, is_contiguous, storage_access_should_throw_, bitfields
//    DispatchKeySet
//

// Various preprocessor macros we use to check that the
// TensorImpl size hasn't changed unexpectedly. We undef
// these later.
#ifndef __NVCC__
#define C10_NVCC 0
#else
#define C10_NVCC __NVCC__
#endif

#ifndef __CUDA_VER_MAJOR__
#define C10_CUDA_VERSION_MAJOR 0
#else
#define C10_CUDA_VERSION_MAJOR __CUDA_VER_MAJOR__
#endif

#ifndef CUDA_VERSION
#define C10_CUDA_VERSION 0
#else
#define C10_CUDA_VERSION CUDA_VERSION
#endif

#ifndef __clang_major__
#define C10_CLANG_MAJOR_VERSION 0
#else
#define C10_CLANG_MAJOR_VERSION __clang_major__
#endif

#ifndef __GNUC__
#define C10_GCC_VERSION 0
#else
#define C10_GCC_VERSION __GNUC__
#endif

#ifndef __GNUC_MINOR__
#define C10_GCC_VERSION_MINOR 0
#else
#define C10_GCC_VERSION_MINOR __GNUC_MINOR__
#endif

// We use a templatized class to both contain the logic of checking the sizes
// as well as to provide compile-time information that might be useful in
// figuring out why sizes may have changed.
// All the compile time information is given by the template fields that are
// always printed by the compiler when the static_assert fails.
template <
    size_t cplusplus = __cplusplus,
    size_t clang_ver_major = C10_CLANG_MAJOR_VERSION,
    size_t gcc_ver = C10_GCC_VERSION,
    size_t gcc_ver_minor = C10_GCC_VERSION_MINOR,
    size_t nvcc = C10_NVCC,
    size_t cuda_version = C10_CUDA_VERSION,
    size_t cuda_version_major = C10_CUDA_VERSION_MAJOR,
    size_t ptr_size = sizeof(void*)>
class C10_TensorImpl_Size_Check_Dummy_Class : private TensorImpl {
  // Names of (non-bitfield) fields in TensorImpl; used to provide
  // compile-time info about fields whose size changes unexpectedly.
  enum class FieldNameEnum {
    storage_,
    autograd_meta_,
    extra_meta_,
    version_counter_,
    pyobj_slot_,
    sizes_and_strides_,
    storage_offset_,
    numel_,
    data_type_,
    device_opt_,
    key_set_,
    TOTAL_SIZE
  };

  // Provides compile-time equality check that reveals what numbers
  // were used and on which quantity
  template <size_t Actual, size_t Expected, FieldNameEnum FiledName>
  constexpr static bool are_equal() {
    static_assert(
        Actual == Expected,
        "Actual and Expected sizes of a field did not match!");
    return true;
  }

  // Provides compile-time <= check that reveals what numbers
  // were used and on which quantity
  template <size_t Actual, size_t Expected, FieldNameEnum FiledName>
  constexpr static bool is_le() {
    static_assert(
        Actual <= Expected,
        "Actual and Expected sizes of a field did not match!");
    return true;
  }

 public:
  // Compile-time check that TensorImpl field sizes are as expected
  //
  // Observed total sizes and associated versions
  // If you find a flag that predicts when unique_ptr has 16 bytes
  // on 64-bit systems or when sizes_and_strides_ is 84 vs 88 bytes
  // on 32-bit systems you get a cookie!
  // Length | LLVM | GCC  |    C++ |  CUDA
  //    192 |    ? | 11.2 | 201703 | 11040
  //    208 |    ? | 11.2 | 201703 | 11040
  //    208 |    ? | 11.2 | 201402 | 11040
  //    192 |    ? | 11.2 | 201402 | 11040
  //    160 |   12 |  4.2 | 201703 |     0
  //
  // To keep things clean, we split on systems here.

#if UINTPTR_MAX == 0xFFFFFFFF
  // This is a 32-bit system
  static constexpr bool check_sizes() {
    constexpr size_t tsize = 20 * sizeof(int64_t);

    // clang-format off
    are_equal<sizeof(storage_),            4,  FieldNameEnum::storage_>();
    are_equal<sizeof(autograd_meta_),      4,  FieldNameEnum::autograd_meta_>();
    are_equal<sizeof(extra_meta_),         4,  FieldNameEnum::extra_meta_>();
    are_equal<sizeof(version_counter_),    4,  FieldNameEnum::version_counter_>();
    are_equal<sizeof(pyobj_slot_),    8,  FieldNameEnum::pyobj_slot_>();
    is_le<sizeof(sizes_and_strides_),     88, FieldNameEnum::sizes_and_strides_>();
    are_equal<sizeof(storage_offset_),     8,  FieldNameEnum::storage_offset_>();
    are_equal<sizeof(numel_),              8,  FieldNameEnum::numel_>();
    are_equal<sizeof(data_type_),          2,  FieldNameEnum::data_type_>();
    are_equal<sizeof(device_opt_),         3,  FieldNameEnum::device_opt_>();
    are_equal<sizeof(key_set_),            8,  FieldNameEnum::key_set_>();
    is_le<sizeof(TensorImpl),          tsize,  FieldNameEnum::TOTAL_SIZE>();
    // clang-format on

    return true;
  }
#else
  // This is a 64-bit system
  static constexpr bool check_sizes() {
    constexpr size_t tsize = 26 * sizeof(int64_t);

    // clang-format off
    are_equal<sizeof(storage_),            8,  FieldNameEnum::storage_>();
    // On some systems involving NVCC the size of unique_ptr is 16 bytes. We haven't
    // figured out how to detect those via macro preprocessors yet, so we use <=
    // comparisons for the relevant fields.
    is_le<sizeof(autograd_meta_),         16,  FieldNameEnum::autograd_meta_>();
    is_le<sizeof(extra_meta_),            16,  FieldNameEnum::extra_meta_>();
    are_equal<sizeof(version_counter_),    8,  FieldNameEnum::version_counter_>();
    are_equal<sizeof(pyobj_slot_),   16,  FieldNameEnum::pyobj_slot_>();
    are_equal<sizeof(sizes_and_strides_), 88,  FieldNameEnum::sizes_and_strides_>();
    are_equal<sizeof(storage_offset_),     8,  FieldNameEnum::storage_offset_>();
    are_equal<sizeof(numel_),              8,  FieldNameEnum::numel_>();
    are_equal<sizeof(data_type_),          2,  FieldNameEnum::data_type_>();
    are_equal<sizeof(device_opt_),         3,  FieldNameEnum::device_opt_>();
    are_equal<sizeof(key_set_),            8,  FieldNameEnum::key_set_>();
    is_le<sizeof(TensorImpl),          tsize,  FieldNameEnum::TOTAL_SIZE>();
    // clang-format on

    return true;
  }
#endif
};

// We use a class to encapsulate size-checking logic with
// templates to capture sizes and flags. We call this within
// a static assert to prove there is no run-time behaviour.
// Since the methods we call return either true or fail their
// own static_asserts, we should never see the error messages
// below. We have to provide it though for c++ <17.
static_assert(
    C10_TensorImpl_Size_Check_Dummy_Class<>::check_sizes(),
    "You should not see this message.");

// Clean up after ourselves
#undef C10_NVCC
#undef C10_CUDA_VERSION_MAJOR
#undef C10_CUDA_VERSION
#undef C10_CLANG_MAJOR_VERSION
#undef C10_GCC_VERSION
#undef C10_GCC_VERSION_MINOR

} // namespace c10

C10_CLANG_DIAGNOSTIC_POP()<|MERGE_RESOLUTION|>--- conflicted
+++ resolved
@@ -1562,7 +1562,7 @@
    * can be validly read from this tensor.
    */
   inline const void* data() const {
-    return data(&StorageImpl::data);
+    return mutable_data_impl();
   }
 
   /**
@@ -1576,7 +1576,7 @@
    * can be validly read from this tensor.
    */
   inline void* mutable_data() {
-    return data(&StorageImpl::mutable_data);
+    return mutable_data_impl();
   }
 
  private:
@@ -1584,16 +1584,7 @@
   //
   // We are able to pull this off because unsafeGetStorageImpl() is a
   // const method that returns a non-const StorageImpl.
-  template <
-      // A member function pointer on StorageImpl that gets the raw
-      // data.
-      typename StorageImplFunc,
-      // The result of applying StorageImplFunc to the storage. This
-      // is ultimately the same type we return, but we mayy manipulate
-      // it before returning.
-      typename ReturnType = decltype((
-          std::declval<StorageImpl>().*std::declval<StorageImplFunc>())())>
-  ReturnType data(const StorageImplFunc& data_accessor) const {
+  void* mutable_data_impl() const {
     TORCH_CHECK(
         has_storage(),
         "Cannot access data pointer of Tensor that doesn't have storage");
@@ -1608,19 +1599,7 @@
     if (data == nullptr) {
       return nullptr;
     }
-<<<<<<< HEAD
-    auto* data = (storage_.unsafeGetStorageImpl()->*data_accessor)();
-    // Just propagates the const-ness from the ReturnType to a
-    // C-string.
-    using BytesPtr = std::conditional_t<
-        std::is_const<std::remove_pointer_t<ReturnType>>::value,
-        const char*,
-        char*>;
-    return static_cast<ReturnType>(
-        static_cast<BytesPtr>(data) + data_type_.itemsize() * storage_offset_);
-=======
     return static_cast<void*>(data + data_type_.itemsize() * storage_offset_);
->>>>>>> 8b72d904
   }
 
  public:
