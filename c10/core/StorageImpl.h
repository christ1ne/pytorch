--- conflicted
+++ resolved
@@ -82,21 +82,7 @@
   }
 
   template <typename T>
-<<<<<<< HEAD
-  inline const T* unsafe_data() const {
-    return static_cast<const T*>(data_ptr_.get());
-  }
-
-  template <typename T>
-  inline T* mutable_unsafe_data() {
-=======
-  inline T* data() const {
-    return unsafe_data<T>();
-  }
-
-  template <typename T>
   inline T* unsafe_data() const {
->>>>>>> 84884a69
     return static_cast<T*>(this->data_ptr_.get());
   }
 
