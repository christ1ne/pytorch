--- conflicted
+++ resolved
@@ -249,12 +249,8 @@
 }
 
 test_inductor() {
-<<<<<<< HEAD
-  python test/run_test.py --include test_modules --verbose
+  python test/run_test.py --include test_modules test_ops --verbose
   PYTORCH_TEST_WITH_INDUCTOR=0 python test/run_test.py --include inductor/test_torchinductor --include inductor/test_torchinductor_opinfo --verbose
-=======
-  python test/run_test.py --include test_modules test_ops --verbose
->>>>>>> 72e4b214
   # TODO: investigate "RuntimeError: CUDA driver API confirmed a leak"
   # seen intest_ops_gradients.py
   # pytest test/test_ops_gradients.py --verbose -k "not _complex and not test_inplace_grad_acos_cuda_float64"
