#pragma once

#include <c10/core/Device.h>
#include <c10/core/Layout.h>
#include <c10/core/MemoryFormat.h>
#include <c10/core/ScalarType.h>
#include <c10/core/ScalarTypeToTypeMeta.h>
#include <c10/core/Storage.h>
#include <c10/core/SymIntArrayRef.h>
#include <c10/core/TensorImpl.h>
#include <c10/core/TensorOptions.h>
#include <c10/core/UndefinedTensorImpl.h>
#include <c10/core/WrapDimMinimal.h>
#include <c10/util/Exception.h>
#include <c10/util/ExclusivelyOwnedTensorTraits.h>
#include <c10/util/MaybeOwned.h>
#include <c10/util/Optional.h>
#include <c10/util/intrusive_ptr.h>

#include <ATen/core/NamedTensor.h>
#include <ATen/core/QuantizerBase.h>
#include <ATen/core/TensorAccessor.h>
#include <ATen/StorageUtils.h>

namespace c10 {
class Scalar;
}

namespace torch { namespace autograd {

struct Node;

}} // namespace torch::autograd

namespace at {

class Tensor;
class TensorBase;

// Convert Tensor to TensorBase without any need to include Tensor.h
TORCH_API const TensorBase& get_tensor_base(const Tensor& t);

namespace impl {
inline bool variable_excluded_from_dispatch() {
#ifdef C10_MOBILE
  // Please read the comment in `VariableFallbackKernel.cpp` about the background of this change.
  return true;
#else
  return c10::impl::tls_local_dispatch_key_set().excluded_.isSupersetOf(c10::autograd_dispatch_keyset);
#endif
}

}

// NOTE: [Tensor vs. TensorBase]
//
// Tensor, being the central data structure in PyTorch, gets used and
// it's header included almost everywhere. Unfortunately this means
// every time an operator signature is updated or changed in
// native_functions.yaml, you (and every other PyTorch developer) need
// to recompile all of ATen and it's dependencies.
//
// TensorBase aims to break up these header dependencies, and improve
// incremental build times for all PyTorch developers. TensorBase
// represents a reference counted handle to TensorImpl, exactly the
// same as Tensor. However, TensorBase doesn't have code generated
// methods in it's API and thus no dependence on native_functions.yaml.
//
// Usage tips
// ----------
// - You can `#define TORCH_ASSERT_NO_OPERATORS` at the top of a .cpp
//   or .cu file to ensure it has no header dependencies on
//   native_functions.yaml (direct or indirect).
// - Tensor inherits from TensorBase, so functions taking
//   `const TensorBase &` are callable with Tensor as well.
// - TensorBase can be converted to tensor with `Tensor(tensor_base)`,
//   but this requires a reference-count bump. OptionalTensorRef on
//   the other hand can materialize a `const Tensor &` without
//   touching the reference-count.
class TORCH_API TensorBase {
 public:
  struct unsafe_borrow_t { explicit unsafe_borrow_t() = default; };

 protected:
  // Create a Tensor with a +0 reference count. Special care must be
  // taken to avoid decrementing this reference count at destruction
  // time. Intended to support MaybeOwnedTraits<Tensor>.
  explicit TensorBase(unsafe_borrow_t, const TensorBase& rhs)
      : impl_(c10::intrusive_ptr<at::TensorImpl, UndefinedTensorImpl>::reclaim(rhs.impl_.get())) {}
  friend MaybeOwnedTraits<TensorBase>;

 public:
  TensorBase() = default;
  // This constructor should not be used by end users and is an implementation
  // detail invoked by autogenerated code.
  explicit TensorBase(
      c10::intrusive_ptr<TensorImpl, UndefinedTensorImpl> tensor_impl)
      : impl_(std::move(tensor_impl)) {
    if (impl_.get() == nullptr) {
      throw std::runtime_error("TensorImpl with nullptr is not supported");
    }
  }
  TensorBase(const TensorBase&) = default;
  TensorBase(TensorBase&&) = default;

 public:
  // Creates a new wrapper from TensorImpl. Intentionally a free method because
  // it should be used with care. Checks necessary invariants
  static TensorBase wrap_tensor_impl(
      c10::intrusive_ptr<TensorImpl, UndefinedTensorImpl> tensor_impl) {
    TensorBase r(std::move(tensor_impl));
    r.enforce_invariants();
    return r;
  }

  int64_t dim() const {
    return impl_->dim();
  }
  int64_t storage_offset() const {
    return impl_->storage_offset();
  }

  TensorBase contiguous(MemoryFormat memory_format=MemoryFormat::Contiguous) const {
    if (is_contiguous(memory_format)) {
      return *this;
    } else {
      return __dispatch_contiguous(memory_format);
    }
  }

  /// Should be used if *this can reasonably be expected to be contiguous and
  /// performance is important.
  /// Compared to contiguous, it saves a reference count
  /// increment/decrement if *this is already contiguous, at the cost
  /// in all cases of an extra pointer of stack usage, an extra branch
  /// to access, and an extra branch at destruction time.
  c10::MaybeOwned<TensorBase> expect_contiguous(
      MemoryFormat memory_format=MemoryFormat::Contiguous) const &;

  // Use .contiguous() instead. Trying to borrow from a prvalue
  // will only lead to trouble and dangling references.
  c10::MaybeOwned<TensorBase> expect_contiguous(
      MemoryFormat memory_format=MemoryFormat::Contiguous) && = delete;

  const TensorBase& fill_(const c10::Scalar& scalar) const;
  const TensorBase& zero_() const;

  TensorBase to(at::TensorOptions options={}, bool non_blocking=false, bool copy=false, c10::optional<at::MemoryFormat> memory_format=c10::nullopt) const;

  bool is_complex() const {
    return at::isComplexType(this->scalar_type());
  }

  bool is_floating_point() const {
    return at::isFloatingType(this->scalar_type());
  }

  bool is_signed() const {
    return at::isSignedType(this->scalar_type());
  }

  c10::SymInt sym_size(int64_t dim) const {
    return impl_->sym_size(dim);
  }

  c10::SymInt sym_stride(int64_t dim) const {
    const auto sizes = this->sym_strides();
    const auto ndim = static_cast<int64_t>(sizes.size());
    // false is passed to maybe_wrap_dim so behavior is identical to array access (but with wrapping)
    return sizes[c10::maybe_wrap_dim(dim, ndim, /*wrap_scalar=*/false)];

  }

  int64_t size(int64_t dim) const {
    return impl_->size(dim);
  }

  int64_t stride(int64_t dim) const {
    const auto strides = this->strides();
    const auto ndim = static_cast<int64_t>(strides.size());
    // false is passed to maybe_wrap_dim so behavior is identical to array access (but with wrapping)
    return strides[c10::maybe_wrap_dim(dim, ndim, /*wrap_scalar=*/false)];
  }

  TensorImpl * unsafeGetTensorImpl() const {
    return impl_.get();
  }
  TensorImpl * unsafeReleaseTensorImpl() {
    return impl_.release();
  }
  const c10::intrusive_ptr<TensorImpl, UndefinedTensorImpl>& getIntrusivePtr() const {
    return impl_;
  }

  c10::intrusive_ptr<TensorImpl, UndefinedTensorImpl> unsafeReleaseIntrusivePtr() {
    return std::move(impl_);
  }

  bool defined() const {
    return impl_;
  }

  void reset() {
    impl_.reset();
  }

  TensorBase& operator=(const TensorBase& x) & {
    impl_ = x.impl_;
    return *this;
  };
  TensorBase& operator=(TensorBase&& x) & noexcept {
    impl_ = std::move(x.impl_);
    return *this;
  }

  // Ban assignment to rvalues, since at::Tensor (weirdly) performs a deep copy here
  TensorBase& operator=(const TensorBase&) && = delete;
  TensorBase& operator=(TensorBase&&) && noexcept = delete;

  bool is_same(const TensorBase& other) const noexcept {
    return impl_ == other.impl_;
  }
  size_t use_count() const noexcept {
    return impl_.use_count();
  }
  size_t weak_use_count() const noexcept {
    return impl_.weak_use_count();
  }

  std::string toString() const;

  IntArrayRef sizes() const {
    return impl_->sizes();
  }
  c10::SymIntArrayRef sym_sizes() const {
    return impl_->sym_sizes();
  }
  c10::SymIntArrayRef sym_strides() const {
    return impl_->sym_strides();
  }
  IntArrayRef strides() const {
    return impl_->strides();
  }
  // See impl::get_opt_names in ATen/NamedTensor.h for docs.
  c10::optional<DimnameList> opt_names() const {
    return impl::get_opt_names(unsafeGetTensorImpl());
  }
  // See impl::get_names in ATen/NamedTensor.h for docs.
  DimnameList names() const {
    return impl::get_names(unsafeGetTensorImpl());
  }
  int64_t ndimension() const {
    return dim();
  }

  bool is_contiguous(at::MemoryFormat memory_format=at::MemoryFormat::Contiguous) const {
    return impl_->is_contiguous(memory_format);
  }

  bool is_non_overlapping_and_dense() const {
    return impl_->is_non_overlapping_and_dense();
  }

  at::MemoryFormat suggest_memory_format(
      bool channels_last_strides_exact_match = false) const {
    // Setting channels_last_strides_exact_match to true forces function to
    // check 0,1 - sized dimension strides.
    if (layout() == at::kStrided) {
      if (impl_->is_strides_like_channels_last()) {
        if (!channels_last_strides_exact_match ||
            get_channels_last_strides_2d(sizes()) == strides()) {
          return at::MemoryFormat::ChannelsLast;
        }
      }
      else if (impl_->is_strides_like_channels_last_3d()) {
        if (!channels_last_strides_exact_match ||
            get_channels_last_strides_3d(sizes()) == strides()) {
          return at::MemoryFormat::ChannelsLast3d;
        }
      }
    }
    return at::MemoryFormat::Contiguous;
  }

  // Total bytes consumed by the "view" of elements of the array.  Does not
  // include size of metadata.  The number reported here does not necessarily
  // correspond to the true physical memory consumed by a tensor; instead,
  // it reports the memory the tensor would take *if* it were contiguous.
  // Defined to be numel() * itemsize()
  size_t nbytes() const {
    TORCH_CHECK(layout () != at::kSparse,
                "nbytes is not defined for sparse tensors.  If you want the size of the constituent " \
                "tensors, add the nbytes of the indices and values.  If you want the size of the  " \
                "equivalent dense tensor, multiply numel() by element_size()");
    return impl_->numel() * impl_->itemsize();
  }

  c10::SymInt sym_nbytes() const {
    TORCH_CHECK(layout () != at::kSparse,
                "nbytes is not defined for sparse tensors.  If you want the size of the constituent " \
                "tensors, add the nbytes of the indices and values.  If you want the size of the  " \
                "equivalent dense tensor, multiply numel() by element_size()");
    return impl_->sym_numel() * impl_->itemsize();
  }

  int64_t numel() const {
    return impl_->numel();
  }

  c10::SymInt sym_numel() const {
    return impl_->sym_numel();
  }

  c10::SymInt sym_storage_offset() const {
    return impl_->sym_storage_offset();
  }

  // Length of one array element in bytes.  This is the traditional
  // Numpy naming.
  size_t itemsize() const {
    return impl_->itemsize();
  }

  // Same as itemsize().  This is the PyTorch naming.
  int64_t element_size() const {
    return static_cast<int64_t>(impl_->itemsize());
  }

  DispatchKeySet key_set() const {
    return impl_->key_set();
  }
  ScalarType scalar_type() const {
    return typeMetaToScalarType(impl_->dtype());
  }
  bool has_storage() const {
    return defined() && impl_->has_storage();
  }
  const Storage& storage() const {
    return impl_->storage();
  }
  bool is_alias_of(const at::TensorBase& other) const{
    return impl_->storage().is_alias_of(other.storage());
  }

  // Move the storage backend to shm based
  // to enable memory sharing across processes.
  //
  // NB1: the ideal behavior of this API still requires further discussion
  // but for now we are inclined to keep it consistent with existing THP behavior
  // https://github.com/pytorch/pytorch/blob/4dca9bde0552afc67b5b74f4a0696fe6055709c4/torch/storage.py#L196-L212
  // so we don't assert on anything here and rely on caller knowing
  // what it's doing.
  //
  // NB2: this currently provides Linux fd based shm support only
  // to simplify the storage lifetime management logic in ATen
  // and similarly for now we are not adding support for file system based
  // shm support like in THP due to additional GC manager support needed
  // to prevent leaks.
  // As such, calling this from non supported systems (e.g. Windows) would fail.
  void share_memory_() {
    at::share_memory_(*this);
  }

  inline bool _is_zerotensor() const {
    return impl_->_is_zerotensor();
  }

  inline void _set_zero(bool zero) const {
    impl_->_set_zero(zero);
  }

  inline bool is_conj() const {
    return impl_->is_conj();
  }

  // sets the conjugate bit of a tensor.
  // NOTE: Conjugate bit is supposed to be a read-only field. Only change this, if you are sure
  // that's what you want. Changing this might lead to incorrect behavior since conjugation is
  // a lazy operation and we rely on this bit to determine if a conjugation needs to be materialized.
  inline void _set_conj(bool conjugate) const {
    impl_->_set_conj(conjugate);
  }

  inline bool is_neg() const {
    return impl_->is_neg();
  }

  // sets the negative bit of a tensor.
  // NOTE: Negative bit is supposed to be a read-only field. Only change this, if you are sure
  // that's what you want. Changing this might lead to incorrect behavior since we rely on this
  // bit to determine if a negation needs to be materialized.
  inline void _set_neg(bool negative) const {
    impl_->_set_neg(negative);
  }

  /// Returns a `Tensor`'s layout.
  Layout layout() const {
    return impl_->layout();
  }

  /// Returns a `Tensor`'s dtype (`TypeMeta`).
  caffe2::TypeMeta dtype() const {
    return impl_->dtype();
  }

  /// Returns a `Tensor`'s device.
  inline Device device() const {
    return impl_->device();
  }

  /// Returns a `Tensor`'s device index.
  int64_t get_device() const {
    // NB: this is not a native function to avoid dispatching overhead.
    return impl_->get_device();
  }

  /// Returns if a `Tensor` has CPU backend.
  bool is_cpu() const {
    // NB: this is not a native function to avoid dispatching overhead.
    return impl_->is_cpu();
  }

  /// Returns if a `Tensor` has CUDA backend.
  bool is_cuda() const {
    // NB: this is not a native function to avoid dispatching overhead.
    return impl_->is_cuda();
  }

  /// Returns if a `Tensor` has IPU backend.
  bool is_ipu() const {
    // NB: this is not a native function to avoid dispatching overhead.
    return impl_->is_ipu();
  }

  /// Returns if a `Tensor` has XPU backend.
  bool is_xpu() const {
    // NB: this is not a native function to avoid dispatching overhead.
    return impl_->is_xpu();
  }

  /// Returns if a `Tensor` has XLA backend.
  bool is_xla() const {
    return impl_->is_xla();
  }

  /// Returns if a `Tensor` has HPU backend.
  bool is_hpu() const {
    return impl_->is_hpu();
  }

  /// Returns if a `Tensor` has Lazy backend.
  bool is_lazy() const {
    return impl_->is_lazy();
  }

  /// Returns if a `Tensor` has HIP backend.
  bool is_hip() const {
    // NB: this is not a native function to avoid dispatching overhead.
    return impl_->is_hip();
  }

  /// Returns if a `Tensor` has VE backend.
  bool is_ve() const {
    // NB: this is not a native function to avoid dispatching overhead.
    return impl_->is_ve();
  }

  /// Returns if a `Tensor` has sparse backend.
  bool is_sparse() const {
    // NB: this is not a native function to avoid dispatching overhead.
    return impl_->is_sparse();
  }

  /// Returns is a `Tensor` has a sparse CSR backend.
  bool is_sparse_csr() const {
    // NB: this is not a native function to avoid dispatching overhead.
    return impl_->is_sparse_csr();
  }

  /// Returns if a `Tensor` is mkldnn tensor.
  bool is_mkldnn() const {
    // NB: this is not a native function to avoid dispatching overhead.
    return impl_->is_mkldnn();
  }

  /// Returns if a `Tensor` is mps tensor.
  bool is_mps() const {
    // NB: this is not a native function to avoid dispatching overhead.
    return impl_->is_mps();
  }

  /// Returns if a `Tensor` is ort tensor.
  bool is_ort() const {
    // NB: this is not a native function to avoid dispatching overhead.
    return impl_->is_ort();
  }

  /// Returns if a `Tensor` is vulkan tensor.
  bool is_vulkan() const {
    // NB: this is not a native function to avoid dispatching overhead.
    return impl_->is_vulkan();
  }

  /// Returns if a `Tensor` is metal tensor.
  bool is_metal() const {
    // NB: this is not a native function to avoid dispatching overhead.
    return impl_->is_metal();
  }

  /// Returns if a `Tensor` has quantized backend.
  bool is_quantized() const {
    // NB: this is not a native function to avoid dispatching overhead.
    return impl_->is_quantized();
  }

  /// Returns if a `Tensor` is a meta tensor.  Meta tensors can
  /// also have other designations.
  bool is_meta() const {
    return impl_->is_meta();
  }

  /// Returns if a `Tensor` is an inference tensor.
  bool is_inference() const {
    return impl_->is_inference();
  }

  // Returns if a `Tensor` is a NestedTensor.
  bool is_nested() const {
    return impl_->is_nested();
  }

  /// If a tensor is a quantized tensor, returns its quantizer
  /// TODO: it's not in native_functions.yaml yet as it's not exposed to python
  QuantizerPtr quantizer() const;

  /// Returns if a `Tensor` has any dimension names
  bool has_names() const {
    // If a user is using unnamed tensors, then we can short-circuit right here.
    // Otherwise, impl::has_names attempts to retrieve names.
    if (!impl_->has_named_tensor_meta()) {
      return false;
    }
    return impl::has_names(unsafeGetTensorImpl());
  }

  /// Returns a `Tensor`'s dimension names data structure
  const NamedTensorMeta* get_named_tensor_meta() const {
    return static_cast<NamedTensorMeta*>(impl_->named_tensor_meta());
  }

  NamedTensorMeta* get_named_tensor_meta() {
    return static_cast<NamedTensorMeta*>(impl_->named_tensor_meta());
  }

  /// Returns the `TensorOptions` corresponding to this `Tensor`. Defined in
  /// TensorOptions.h.
  TensorOptions options() const {
    return TensorOptions().dtype(dtype())
                          .device(device())
                          .layout(layout());
  }

  // TODO(#97856) Make this return a const pointer. This currently
  //              returns a non-const pointer because of the large
  //              number of clients that we still want to audit before
  //              migrating to mutable_data_ptr().
  void* data_ptr() const {
    return this->unsafeGetTensorImpl()->mutable_data();
  }

<<<<<<< HEAD
  // TODO(#97856) Make this a non-const method. This is currently
  //              const because of the vast number of clients that
  //              mutate const at::Tensor& values.
  void* mutable_data_ptr() const {
    return this->unsafeGetTensorImpl()->mutable_data();
  }

=======
  // TODO(#97856) Make this return a const pointer. This is currently
  //              const because of the vast number of clients that
  //              rely on this.
>>>>>>> 03b45840
  template <typename T>
  T* data_ptr() const;

  template <typename T>
  T* mutable_data_ptr() const;

  // Purposely not defined here to avoid inlining
  void print() const;

  // Return a `TensorAccessor` for CPU `Tensor`s. You have to specify scalar type and
  // dimension.
  template<typename T, size_t N>
  TensorAccessor<T,N> accessor() const& {
    static_assert(N > 0, "accessor is used for indexing tensor, for scalars use *data_ptr<T>()");
    TORCH_CHECK(dim() == N, "TensorAccessor expected ", N, " dims but tensor has ", dim());
    return TensorAccessor<T,N>(data_ptr<T>(),sizes().data(),strides().data());
  }
  template<typename T, size_t N>
  TensorAccessor<T,N> accessor() && = delete;

  // Return a `GenericPackedTensorAccessor` for CUDA `Tensor`s. You have to specify scalar type and
  // dimension. You can optionally specify RestrictPtrTraits as a template parameter to
  // cast the data pointer to a __restrict__ pointer.
  // In order to use this, your CUDA kernel has to take a corresponding GenericPackedTensorAccessor
  // as an argument.
  template<typename T, size_t N, template <typename U> class PtrTraits = DefaultPtrTraits, typename index_t = int64_t>
  GenericPackedTensorAccessor<T,N,PtrTraits,index_t> generic_packed_accessor() const& {
    static_assert(N > 0, "accessor is used for indexing tensor, for scalars use *data_ptr<T>()");
    TORCH_CHECK(dim() == N, "TensorAccessor expected ", N, " dims but tensor has ", dim());
    return GenericPackedTensorAccessor<T,N,PtrTraits,index_t>(static_cast<typename PtrTraits<T>::PtrType>(data_ptr<T>()),sizes().data(),strides().data());
  }
  template<typename T, size_t N, template <typename U> class PtrTraits = DefaultPtrTraits, typename index_t = int64_t>
  GenericPackedTensorAccessor<T,N> generic_packed_accessor() && = delete;

  template<typename T, size_t N, template <typename U> class PtrTraits = DefaultPtrTraits>
  PackedTensorAccessor32<T,N,PtrTraits> packed_accessor32() const& {
    TORCH_CHECK(
        impl_->numel() <=
            static_cast<int64_t>(std::numeric_limits<int32_t>::max()),
        "numel needs to be smaller than int32_t max; otherwise, please use packed_accessor64");
    return generic_packed_accessor<T,N,PtrTraits,int32_t>();
  }
  template<typename T, size_t N, template <typename U> class PtrTraits = DefaultPtrTraits>
  PackedTensorAccessor32<T,N,PtrTraits> packed_accessor32() && = delete;

  template<typename T, size_t N, template <typename U> class PtrTraits = DefaultPtrTraits>
  PackedTensorAccessor64<T,N,PtrTraits> packed_accessor64() const& {
    return generic_packed_accessor<T,N,PtrTraits,int64_t>();
  }
  template<typename T, size_t N, template <typename U> class PtrTraits = DefaultPtrTraits>
  PackedTensorAccessor64<T,N,PtrTraits> packed_accessor64() && = delete;

  // ~~~~~ Autograd API ~~~~~

  /// \fn bool is_leaf() const;
  ///
  /// All Tensors that have `requires_grad()` which is ``false`` will be leaf Tensors by convention.
  ///
  /// For Tensors that have `requires_grad()` which is ``true``, they will be leaf Tensors if they were
  /// created by the user. This means that they are not the result of an operation and so
  /// `grad_fn()` is `nullptr`.
  ///
  /// Only leaf Tensors will have their `grad()` populated during a call to `backward()`.
  /// To get `grad()` populated for non-leaf Tensors, you can use `retain_grad()`.
  ///
  /// Example:
  /// @code
  /// auto a = torch::rand(10, torch::requires_grad());
  /// std::cout << a.is_leaf() << std::endl; // prints `true`
  ///
  /// auto b = torch::rand(10, torch::requires_grad()).to(torch::kCUDA);
  /// std::cout << b.is_leaf() << std::endl; // prints `false`
  /// // b was created by the operation that cast a cpu Tensor into a cuda Tensor
  ///
  /// auto c = torch::rand(10, torch::requires_grad()) + 2;
  /// std::cout << c.is_leaf() << std::endl; // prints `false`
  /// // c was created by the addition operation
  ///
  /// auto d = torch::rand(10).cuda();
  /// std::cout << d.is_leaf() << std::endl; // prints `true`
  /// // d does not require gradients and so has no operation creating it (that is tracked by the autograd engine)
  ///
  /// auto e = torch::rand(10).cuda().requires_grad_();
  /// std::cout << e.is_leaf() << std::endl; // prints `true`
  /// // e requires gradients and has no operations creating it
  ///
  /// auto f = torch::rand(10, torch::device(torch::kCUDA).requires_grad(true));
  /// std::cout << f.is_leaf() << std::endl; // prints `true`
  /// // f requires grad, has no operation creating it
  /// @endcode

  /// \fn void backward(const Tensor & gradient={}, c10::optional<bool> retain_graph=c10::nullopt, bool create_graph=false, c10::optional<TensorList> inputs=c10::nullopt) const;
  ///
  /// Computes the gradient of current tensor with respect to graph leaves.
  ///
  /// The graph is differentiated using the chain rule. If the tensor is
  /// non-scalar (i.e. its data has more than one element) and requires
  /// gradient, the function additionally requires specifying ``gradient``.
  /// It should be a tensor of matching type and location, that contains
  /// the gradient of the differentiated function w.r.t. this Tensor.
  ///
  /// This function accumulates gradients in the leaves - you might need to
  /// zero them before calling it.
  ///
  /// \param gradient Gradient w.r.t. the
  ///     tensor. If it is a tensor, it will be automatically converted
  ///     to a Tensor that does not require grad unless ``create_graph`` is True.
  ///     None values can be specified for scalar Tensors or ones that
  ///     don't require grad. If a None value would be acceptable then
  ///     this argument is optional.
  /// \param retain_graph If ``false``, the graph used to compute
  ///     the grads will be freed. Note that in nearly all cases setting
  ///     this option to True is not needed and often can be worked around
  ///     in a much more efficient way. Defaults to the value of
  ///     ``create_graph``.
  /// \param create_graph If ``true``, graph of the derivative will
  ///     be constructed, allowing to compute higher order derivative
  ///     products. Defaults to ``false``.
  /// \param inputs Inputs w.r.t. which the gradient will be accumulated into
  ///     ``at::Tensor::grad``. All other Tensors will be ignored. If not
  ///     provided, the gradient is accumulated into all the leaf Tensors
  ///     that were used to compute the current tensor.
  ///     When inputs are provided and a given input is not a leaf,
  ///     the current implementation will call its grad_fn (even though it is not strictly needed to get this gradients).
  ///     It is an implementation detail on which the user should not rely.
  ///     See https://github.com/pytorch/pytorch/pull/60521#issuecomment-867061780 for more details.

  /// \fn Tensor detach() const;
  ///
  /// Returns a new Tensor, detached from the current graph.
  /// The result will never require gradient.

  /// \fn Tensor & detach_() const;
  ///
  /// Detaches the Tensor from the graph that created it, making it a leaf.
  /// Views cannot be detached in-place.

  /// \fn void retain_grad() const;
  ///
  /// Enables this Tensor to have their :attr:`grad` populated during
  /// :func:`backward`. This is a no-op for leaf tensors.

  /// \fn bool retains_grad() const;
  ///
  /// Is ``true`` if this Tensor is non-leaf and its :attr:`grad` is enabled to be
  /// populated during :func:`backward`, ``false`` otherwise.

  const TensorBase& set_requires_grad(bool requires_grad) const {
    impl_->set_requires_grad(requires_grad);
    return *this;
  }
  bool requires_grad() const {
    return impl_->requires_grad();
  }

  // The Forward AD API functions below are low level and are not to be used by end
  // users who should use the API provided in torch/csrc/autograd.h

  /// This function returns the forward gradient for this Tensor at the given level.
  const Tensor& _fw_grad(uint64_t level) const {
    return impl_->_fw_grad(level, *this);
  }

  /// This function can be used to set the value of the forward grad.
  /// Note that the given new_grad might not be used directly if it has different
  /// metadata (size/stride/storage offset) compared to this Tensor. In that case,
  /// new_grad content will be copied into a new Tensor
  void _set_fw_grad(const TensorBase& new_grad, uint64_t level, bool is_inplace_op) const {
    impl_->_set_fw_grad(new_grad, *this, level, is_inplace_op);
  }

  /// NOTE: This is similar to the legacy `.data()` function on `Variable`, and is intended
  /// to be used from functions that need to access the `Variable`'s equivalent `Tensor`
  /// (i.e. `Tensor` that shares the same storage and tensor metadata with the `Variable`).
  ///
  /// One notable difference with the legacy `.data()` function is that changes to the
  /// returned `Tensor`'s tensor metadata (e.g. sizes / strides / storage / storage_offset)
  /// will not update the original `Variable`, due to the fact that this function
  /// shallow-copies the `Variable`'s underlying TensorImpl.
  at::TensorBase tensor_data() const;

  /// NOTE: `var.variable_data()` in C++ has the same semantics as `tensor.data`
  /// in Python, which create a new `Variable` that shares the same storage and
  /// tensor metadata with the original `Variable`, but with a completely new
  /// autograd history.
  ///
  /// NOTE: If we change the tensor metadata (e.g. sizes / strides /
  /// storage / storage_offset) of a variable created from `var.variable_data()`, those
  /// changes will not update the original variable `var`. In `.variable_data()`, we set
  /// `allow_tensor_metadata_change_` to false to make such changes explicitly illegal,
  /// in order to prevent users from changing metadata of `var.variable_data()`
  /// and expecting the original variable `var` to also be updated.
  at::TensorBase variable_data() const;

  // Gradient Node and Edges
  //~~~~~~~~~~~~~~~~~~~~~~~~~~~~~~~~~~~~~~~~~~~~~~~~~~~~~~~~~~~~~~~~~~~~~~~~~~~~

  /// Gets the gradient function of the `Variable`. If this is a leaf variable,
  /// the pointer returned will be null.
  ///
  /// For View Variables:
  /// Gets the up-to-date grad_fn. If the shared data or base was modified, we
  /// re-create the grad_fn to express the up-to-date view relationship between
  /// this and the base Variable.
  const std::shared_ptr<torch::autograd::Node>& grad_fn() const;

  // Hooks
  //~~~~~~~~~~~~~~~~~~~~~~~~~~~~~~~~~~~~~~~~~~~~~~~~~~~~~~~~~~~~~~~~~~~~~~~~~~~~

  template <typename T>
  using hook_return_void_t = std::enable_if_t<std::is_void<typename c10::invoke_result_t<T&, TensorBase>>::value, unsigned>;
  template <typename T>
  using hook_return_var_t = std::enable_if_t<std::is_same<typename c10::invoke_result_t<T&, TensorBase>, TensorBase>::value, unsigned>;

  /// Registers a backward hook.
  ///
  /// The hook will be called every time a gradient with respect to the Tensor is computed.
  /// The hook should have one of the following signature:
  /// ```
  /// hook(TensorBase grad) -> TensorBase
  /// ```
  /// ```
  /// hook(TensorBase grad) -> void
  /// ```
  /// The hook should not modify its argument, but it can optionally return a new gradient
  /// which will be used in place of `grad`.
  ///
  /// This function returns the index of the hook in the list which can be used to remove hook.
  ///
  /// Example:
  /// @code
  /// auto v = torch::tensor({0., 0., 0.}, torch::requires_grad());
  /// auto h = v.register_hook([](torch::Tensor grad){ return grad * 2; }); // double the gradient
  /// v.backward(torch::tensor({1., 2., 3.}));
  /// // This prints:
  /// // ```
  /// //  2
  /// //  4
  /// //  6
  /// // [ CPUFloatType{3} ]
  /// // ```
  /// std::cout << v.grad() << std::endl;
  /// v.remove_hook(h);  // removes the hook
  /// @endcode
  template <typename T>
  hook_return_void_t<T> register_hook(T&& hook) const;
  template <typename T>
  hook_return_var_t<T> register_hook(T&& hook) const;

protected:
  unsigned _register_hook(std::function<TensorBase(const TensorBase&)> hook) const;

public:

  /// Remove hook at given position
  void remove_hook(unsigned pos) const;

  // Variable methods
  //~~~~~~~~~~~~~~~~~~~~~~~~~~~~~~~~~~~~~~~~~~~~~~~~~~~~~~~~~~~~~~~~~~~~~~~~~~~~

  bool is_leaf() const;

  int64_t output_nr() const;

  void set_data(const TensorBase & new_data) const;

  TensorBase data() const;

  int64_t _version() const;

  void retain_grad() const;

  bool retains_grad() const;

  const TensorBase& requires_grad_(bool _requires_grad=true) const;

  // View Variables
  //~~~~~~~~~~~~~~~~~~~~~~~~~~~~~~~~~~~~~~~~~~~~~~~~~~~~~~~~~~~~~~~~~~~~~~~~~~~~

  /// Returns true if this `Variable` is a view of another `Variable`.
  bool is_view() const;

  /// Returns the `Variable` that this `Variable` is a view of. If this
  /// `Variable` is not a view, throw a `std::runtime_error`.
  const TensorBase& _base() const;

  // Miscellaneous
  //~~~~~~~~~~~~~~~~~~~~~~~~~~~~~~~~~~~~~~~~~~~~~~~~~~~~~~~~~~~~~~~~~~~~~~~~~~~~

  const std::string& name() const;

protected:
  void enforce_invariants();
  c10::intrusive_ptr<TensorImpl, UndefinedTensorImpl> impl_;

private:
  TensorBase __dispatch_contiguous(c10::MemoryFormat) const;
};

inline int64_t get_device(const TensorBase& self) {
  return self.get_device();
}

template <typename T>
auto TensorBase::register_hook(T&& hook) const -> TensorBase::hook_return_void_t<T> {
  // Return the grad argument in case of a hook with void return type to have an
  // std::function with Tensor return type
  static_assert(std::is_same<decltype(hook(TensorBase())), void>::value,
                "Expected hook to return void");
  return _register_hook([fn=std::forward<T>(hook)](const TensorBase& grad) {
    fn(grad);
    return TensorBase();
  });
}

template <typename T>
auto TensorBase::register_hook(T&& hook) const -> TensorBase::hook_return_var_t<T> {
  return _register_hook(std::forward<T>(hook));
}

namespace detail {
// Helper creator for Tensor class which doesn't requires the users to pass
// in an intrusive_ptr instead it just converts the argument passed to
// requested intrusive_ptr type.
template <typename T, typename... Args>
TensorBase make_tensor_base(Args&&... args) {
  return TensorBase(c10::make_intrusive<T>(std::forward<Args>(args)...));
}

} // namespace detail

static inline DispatchKey legacyExtractDispatchKey(const TensorBase& t) {
  return legacyExtractDispatchKey(t.key_set());
}

} // namespace at

namespace c10 {
template <>
struct MaybeOwnedTraits<at::TensorBase> {
  using owned_type = at::TensorBase;
  using borrow_type = at::TensorBase;

  static borrow_type createBorrow(const owned_type& from) {
    // NOTE: this can be implemented without the special
    // unsafe_borrow_t Tensor constructor as
    //
    // return borrow_type(c10::intrusive_ptr<at::TensorImpl, at::UndefinedTensorImpl>::reclaim(from.unsafeGetTensorImpl()));
    //
    // but that hurts inlining due to the nullptr check in the
    // Tensor(c10::intrusive_ptr<...>) constructor. We already know
    // that from.impl_ isn't null because from is a valid Tensor, so
    // we needn't do the check again. (using __builtin_assume can
    // avoid this, but wouldn't be portable to MSVC.)
    return borrow_type(borrow_type::unsafe_borrow_t{}, from);
  }

  static void assignBorrow(borrow_type& lhs, const borrow_type& rhs) {
    lhs.unsafeReleaseTensorImpl();
    // See above note: this can be implemented with public API
    // similarly to createBorrow(), but that would hurt inlining.
    lhs = borrow_type(borrow_type::unsafe_borrow_t{}, rhs);
  }

  static void destroyBorrow(borrow_type& toDestroy) {
    toDestroy.unsafeReleaseTensorImpl(); // "leak" it, but it was already +0.
  }

  static const owned_type& referenceFromBorrow(const borrow_type& borrow) {
    return borrow;
  }

  static const owned_type* pointerFromBorrow(const borrow_type& borrow) {
    return &borrow;
  }

  static bool debugBorrowIsValid(const borrow_type& /*borrow*/) {
    return true;
  }
};

template <>
struct ExclusivelyOwnedTraits<at::TensorBase> : public c10::ExclusivelyOwnedTensorTraits<at::TensorBase> {};
} // namespace c10

namespace at {

inline c10::MaybeOwned<TensorBase> borrow_from_optional_tensor(
    const c10::optional<TensorBase>& opt) {
  return opt.has_value()
    ? c10::MaybeOwned<TensorBase>::borrowed(*opt)
    : c10::MaybeOwned<TensorBase>::owned(c10::in_place);
}

inline c10::MaybeOwned<TensorBase> TensorBase::expect_contiguous(MemoryFormat memory_format) const & {
  if (is_contiguous(memory_format)) {
    return c10::MaybeOwned<TensorBase>::borrowed(*this);
  } else {
    return c10::MaybeOwned<TensorBase>::owned(__dispatch_contiguous(memory_format));
  }
}

namespace symint {

template <typename T>
using enable_if_symint = std::enable_if_t<std::is_same<T, c10::SymInt>::value>;
template <typename T>
using enable_if_int = std::enable_if_t<std::is_same<T, int64_t>::value>;

template <typename T, typename = enable_if_symint<T>>
c10::SymIntArrayRef sizes(const TensorBase& t) { return t.sym_sizes(); }
template <typename T, typename = enable_if_int<T>>
IntArrayRef sizes(const TensorBase& t) { return t.sizes(); }

template <typename T, typename = enable_if_symint<T>>
c10::SymInt size(const TensorBase& t, int64_t dim) { return t.sym_size(dim); }
template <typename T, typename = enable_if_int<T>>
int64_t size(const TensorBase& t, int64_t dim) { return t.size(dim); }

template <typename T, typename = enable_if_symint<T>>
c10::SymIntArrayRef strides(const TensorBase& t) { return t.sym_strides(); }
template <typename T, typename = enable_if_int<T>>
IntArrayRef strides(const TensorBase& t) { return t.strides(); }

template <typename T, typename = enable_if_symint<T>>
c10::SymInt numel(const TensorBase& t) { return t.sym_numel(); }
template <typename T, typename = enable_if_int<T>>
int64_t numel(const TensorBase& t) { return t.numel(); }

} // namespace symint

} // namespace at<|MERGE_RESOLUTION|>--- conflicted
+++ resolved
@@ -568,19 +568,13 @@
     return this->unsafeGetTensorImpl()->mutable_data();
   }
 
-<<<<<<< HEAD
-  // TODO(#97856) Make this a non-const method. This is currently
-  //              const because of the vast number of clients that
-  //              mutate const at::Tensor& values.
   void* mutable_data_ptr() const {
     return this->unsafeGetTensorImpl()->mutable_data();
   }
 
-=======
   // TODO(#97856) Make this return a const pointer. This is currently
   //              const because of the vast number of clients that
   //              rely on this.
->>>>>>> 03b45840
   template <typename T>
   T* data_ptr() const;
 
