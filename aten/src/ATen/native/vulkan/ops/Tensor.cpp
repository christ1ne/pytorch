#include <ATen/native/vulkan/api/Utils.h>
#include <ATen/native/vulkan/ops/Common.h>
#include <ATen/native/vulkan/ops/Tensor.h>
#include <c10/util/accumulate.h>

namespace at {
namespace native {
namespace vulkan {
namespace ops {

namespace {

/*
 * Extracts the memory format member of a TensorOptions struct. If there is no
 * empty format listed, then a contiguous format is assumed.
 */
at::MemoryFormat get_memory_format(const TensorOptions& options) {
  return options.memory_format_opt() ? *(options.memory_format_opt())
                                     : at::MemoryFormat::Contiguous;
}

/*
 * Calculates the strides of a contiguous tensor. empty_tensor_restride from
 * TensorImpl.h was used as a reference.
 */
c10::SmallVector<int64_t, 6u> calc_contiguous_strides(const IntArrayRef sizes) {
  int64_t ndim = sizes.size();
  c10::SmallVector<int64_t, 6u> strides(ndim);

  int64_t running_product = 1;
  if (ndim >= 1) {
    strides[ndim - 1] = running_product;
    for (int i = sizes.size() - 2; i >= 0; --i) {
      running_product *= sizes[i + 1];
      strides[i] = running_product;
    }
  }

  return strides;
}

c10::SmallVector<int64_t, 6u> calc_channels_last_strides(
    const IntArrayRef sizes) {
  c10::SmallVector<int64_t, 6u> strides(sizes.size());

  switch (sizes.size()) {
    case 4:
      strides[1] = 1;
      strides[3] = sizes[1];
      strides[2] = strides[3] * sizes[3];
      strides[0] = strides[2] * sizes[2];
      return strides;
    case 3:
      strides[0] = 1;
      strides[2] = sizes[0];
      strides[1] = strides[2] * sizes[2];
      return strides;
    default:
      TORCH_CHECK(
          false, "ChannelsLast format only available for 3 <= ndim <= 4!");
  }

  return strides;
}

/*
 * Calculates the strides of a tensor based on the sizes and memory format. Note
 * that strides are only valid for vTensors that are backed by buffer storage;
 * if texture storage is used then the strides are invalid and set to zeros.
 */
c10::SmallVector<int64_t, 6u> calc_strides(
    const IntArrayRef sizes,
    const at::MemoryFormat memory_format,
    const StorageType storage_type) {
  if (storage_type == StorageType::BUFFER) {
    switch (memory_format) {
      case MemoryFormat::Contiguous:
        return calc_contiguous_strides(sizes);
        break;
      case MemoryFormat::ChannelsLast:
        return calc_channels_last_strides(sizes);
        break;
      default:
        TORCH_CHECK(false, "Invalid memory format used to create vTensor!");
    }
  } else {
    c10::SmallVector<int64_t, 6u> strides(sizes.size());
    return strides;
  }
}

/*
 * When stored on the GPU, one dimension will be aligned to the next multiple of
 * 4 in order to take advantage of vec4 data types. This function adjusts one of
 * the dimensions based on the desired memory format and storage type.
 */
c10::SmallVector<int64_t, 6u> calc_gpu_sizes(
    const IntArrayRef sizes,
    const at::MemoryFormat memory_format,
    const StorageType storage_type) {
  size_t ndim = sizes.size();

  // For buffer formats, the innermost dim (i.e. where the stride is 1) will be
  // aligned up.
  if (storage_type == StorageType::BUFFER) {
    c10::SmallVector<int64_t, 6u> gpu_sizes{sizes};

    switch (memory_format) {
      case at::MemoryFormat::Contiguous:
        gpu_sizes[ndim - 1] = api::utils::align_up(sizes[ndim - 1], INT64_C(4));
        break;

      case at::MemoryFormat::ChannelsLast:
        switch (ndim) {
          case 3:
            gpu_sizes[0] = api::utils::align_up(sizes[0], INT64_C(4));
            break;

          case 4:
            gpu_sizes[1] = api::utils::align_up(sizes[1], INT64_C(4));
            break;
        }
        break;

      default:
        TORCH_CHECK(false, "Invalid memory format used to create vTensor!");
        break;
    }

    return gpu_sizes;
  } else {
    TORCH_CHECK(
        ndim >= 1 && ndim <= 4,
        "Texture storage only valid for 1 <= ndim <= 4!");

    c10::SmallVector<int64_t, 6u> gpu_sizes(3);

    // Channel dim will be always be aligned. For 4 dimensional tensors, batch
    // and channel are combined, then aligned.
    switch (ndim) {
      case 1:
        gpu_sizes[0] = 4;
        gpu_sizes[1] = 1;
        gpu_sizes[2] = sizes[0];
        break;

      case 2:
        gpu_sizes[0] = 4;
        gpu_sizes[1] = sizes[0];
        gpu_sizes[2] = sizes[1];
        break;

      case 3:
        gpu_sizes[0] = api::utils::align_up(sizes[0], INT64_C(4));
        gpu_sizes[1] = sizes[1];
        gpu_sizes[2] = sizes[2];
        break;

      case 4:
        int64_t combined_depth = sizes[0] * sizes[1];
        gpu_sizes[0] = api::utils::align_up(combined_depth, INT64_C(4));
        gpu_sizes[1] = sizes[2];
        gpu_sizes[2] = sizes[3];
        break;
    }
    return gpu_sizes;
  }
}

/*
 * Creates a uvec3 denoting the extents of the image texture that will be
 * created to store a tensor of a given size.
 */
api::utils::uvec3 create_image_extents(
    const IntArrayRef gpu_sizes,
    const StorageType storage_type) {
  size_t ndim = gpu_sizes.size();

  if (storage_type == StorageType::BUFFER) {
    // image extents do not apply to buffer storage
    return {0u, 0u, 0u};
  } else {
    TORCH_CHECK(
        ndim >= 1 && ndim <= 3,
        "Texture storage only valid for 1 <= ndim <= 3!");

    uint32_t width = get_dim<Dim4D::Width>(gpu_sizes);
    uint32_t height = get_dim<Dim4D::Height>(gpu_sizes);
    uint32_t depth = get_dim<Dim4D::Channel>(gpu_sizes);

    TORCH_CHECK(depth % 4 == 0, "Channels must be divisible by 4!")

    return {width, height, depth / 4u};
  }
}

api::UniformParamsBuffer make_metadata_uniform(
    api::Context* const context,
    const IntArrayRef sizes,
    const IntArrayRef strides,
    const StorageType storage_type) {
  if (storage_type != StorageType::BUFFER) {
    return api::UniformParamsBuffer();
  }

  vTensor::BufferMetadata metadata{
      ops::make_nchw_uvec4(sizes),
      ops::make_nchw_uvec4(strides),
      api::utils::safe_downcast<uint32_t>(sizes.size()),
      api::utils::safe_downcast<uint32_t>(c10::multiply_integers(sizes)),
  };

  return api::UniformParamsBuffer(context, metadata);
}

} // namespace

//
// vTensor
//

vTensor::vTensor(
    api::Context* const context,
    const IntArrayRef sizes,
    const TensorOptions& options,
    const StorageType storage_type)
    : options_(options),
      memory_format_(get_memory_format(options)),
      // Calculate sizes and strides
      sizes_{sizes},
      strides_{calc_strides(sizes, memory_format_, storage_type)},
      gpu_sizes_{calc_gpu_sizes(sizes, memory_format_, storage_type)},
      gpu_strides_{calc_strides(gpu_sizes_, memory_format_, storage_type)},
      // Vulkan uniform buffer containing sizes and stride info
      metadata_uniform_{make_metadata_uniform(
          context,
<<<<<<< HEAD
          gpu_sizes_,
          gpu_strides_,
          storage_type)},
      // Construct Tensor storage
      view_(std::make_shared<vTensorStorage>(
=======
          sizes,
          api::StorageType::TEXTURE_3D,
          options)) {}

vTensor::vTensor(
    api::Context* const context,
    const IntArrayRef sizes,
    const api::StorageType storage_type,
    const TensorOptions& options)
    : view_(std::make_shared<vTensorStorage>(
>>>>>>> f649bbe2
          context,
          storage_type,
          gpu_sizes_,
          dtype())) {
  ops::verify(options);
}

vTensor::vTensor(
    api::Context* const context,
    const IntArrayRef sizes,
    const TensorOptions& options,
    double q_scale,
    int64_t q_zero_point,
    const StorageType storage_type)
    : options_(options),
      memory_format_(get_memory_format(options)),
      // Calculate sizes and strides
      sizes_{sizes},
      strides_{calc_strides(sizes, memory_format_, storage_type)},
      gpu_sizes_{calc_gpu_sizes(sizes, memory_format_, storage_type)},
      gpu_strides_{calc_strides(gpu_sizes_, memory_format_, storage_type)},
      // Vulkan uniform buffer containing sizes and stride info
      metadata_uniform_{make_metadata_uniform(
          context,
<<<<<<< HEAD
          gpu_sizes_,
          gpu_strides_,
          storage_type)},
      // Quantization params
      is_quantized_{true},
      q_scale_{q_scale},
      q_zero_point_{q_zero_point},
      // Construct Tensor storage
      view_(std::make_shared<vTensorStorage>(
=======
          sizes,
          api::StorageType::TEXTURE_3D,
          options,
          q_scale,
          q_zero_point)) {}

vTensor::vTensor(
    api::Context* const context,
    const IntArrayRef sizes,
    const api::StorageType storage_type,
    const TensorOptions& options,
    double q_scale,
    int64_t q_zero_point)
    : view_(std::make_shared<vTensorStorage>(
>>>>>>> f649bbe2
          context,
          storage_type,
          gpu_sizes_,
          dtype())) {
  verify(options);
}

api::VulkanImage& vTensor::image(
    api::PipelineBarrier& pipeline_barrier,
    const api::PipelineStageFlags stage) const& {
  TORCH_CHECK(view_->image_, "vTensor has empty image texture!");

  view_->transition(pipeline_barrier, stage, api::MemoryAccessType::READ);
  return view_->image_;
}

api::VulkanImage& vTensor::image(
    api::PipelineBarrier& pipeline_barrier,
    const api::PipelineStageFlags stage,
    const api::MemoryAccessFlags access) & {
  TORCH_CHECK(view_->image_, "vTensor has empty image texture!");

  view_->transition(pipeline_barrier, stage, access);
  return view_->image_;
}

api::VulkanBuffer& vTensor::buffer(
    api::PipelineBarrier& pipeline_barrier,
    const api::PipelineStageFlags stage) const& {
  TORCH_CHECK(view_->buffer_, "vTensor has empty buffer!");

  view_->transition(pipeline_barrier, stage, api::MemoryAccessType::READ);
  return view_->buffer_;
}

api::VulkanBuffer& vTensor::buffer(
    api::PipelineBarrier& pipeline_barrier,
    const api::PipelineStageFlags stage,
    const api::MemoryAccessFlags access) & {
  TORCH_CHECK(view_->buffer_, "vTensor has empty buffer!");

  view_->transition(pipeline_barrier, stage, access);
  return view_->buffer_;
}

vTensor::BufferMetadata vTensor::get_cpu_buffer_metadata() const {
  return {
      ops::make_nchw_uvec4(sizes_),
      ops::make_nchw_uvec4(strides_),
      api::utils::safe_downcast<uint32_t>(sizes_.size()),
      api::utils::safe_downcast<uint32_t>(c10::multiply_integers(sizes_)),
  };
}

//
// vTensorStorage
//

api::VulkanImage allocate_image(
    api::Context* const context_ptr,
    api::utils::uvec3& extents,
<<<<<<< HEAD
    const StorageType storage_type,
=======
    api::StorageType storage_type,
>>>>>>> f649bbe2
    const VkFormat image_format) {
  api::Adapter* adapter_ptr = context_ptr->adapter_ptr();

  api::ImageSampler::Properties sampler_props{
      VK_FILTER_NEAREST,
      VK_SAMPLER_MIPMAP_MODE_NEAREST,
      VK_SAMPLER_ADDRESS_MODE_REPEAT,
      VK_BORDER_COLOR_FLOAT_TRANSPARENT_BLACK,
  };

  VkImageType image_type = VK_IMAGE_TYPE_3D;
  VkImageViewType image_view_type = VK_IMAGE_VIEW_TYPE_3D;

  switch (storage_type) {
    case api::StorageType::TEXTURE_3D:
      image_type = VK_IMAGE_TYPE_3D;
      image_view_type = VK_IMAGE_VIEW_TYPE_3D;
      break;
    case api::StorageType::TEXTURE_2D:
      image_type = VK_IMAGE_TYPE_2D;
      image_view_type = VK_IMAGE_VIEW_TYPE_2D;
      break;
<<<<<<< HEAD
    default:
      // Return an empty VulkanImage by default
      return api::VulkanImage();
=======
    case api::StorageType::BUFFER:
    case api::StorageType::UNKNOWN:
      TORCH_CHECK(false, "Requested storage type must be a texture type.");
>>>>>>> f649bbe2
  }

  VkSampler sampler = adapter_ptr->sampler_cache().retrieve(sampler_props);

  return adapter_ptr->vma().create_image(
      api::create_extent3d(extents),
      image_format,
      image_type,
      image_view_type,
      sampler_props,
      sampler,
      true);
}

<<<<<<< HEAD
api::VulkanBuffer allocate_buffer(
    api::Context* const context_ptr,
    const int64_t numel,
    const StorageType storage_type,
    const c10::ScalarType dtype) {
  api::Adapter* adapter_ptr = context_ptr->adapter_ptr();

  switch (storage_type) {
    case StorageType::BUFFER:
      break;
    default:
      // Return an empty VulkanBuffer if Buffer storage is not used
      return api::VulkanBuffer();
  }

  return adapter_ptr->vma().create_storage_buffer(
      c10::elementSize(dtype) * numel, true);
=======
vTensorStorage::vTensorStorage(
    api::Context* const context,
    const IntArrayRef sizes,
    const api::StorageType storage_type,
    const TensorOptions& options)
    : context_(context),
      extents_(image_extents(sizes)),
      options_(options),
      sizes_(sizes),
      strides_(sizes.size()),
      storage_type_{storage_type},
      image_(allocate_image(
          context_,
          extents_,
          storage_type_,
          api::vk_format(options_.dtype()))),
      last_access_{} {
  ops::verify(options);
>>>>>>> f649bbe2
}

vTensorStorage::vTensorStorage(
    api::Context* const context,
<<<<<<< HEAD
    const StorageType storage_type,
    const IntArrayRef gpu_sizes,
    const at::ScalarType dtype)
=======
    const IntArrayRef sizes,
    const api::StorageType storage_type,
    const TensorOptions& options,
    double q_scale_in,
    int64_t q_zero_point_in)
>>>>>>> f649bbe2
    : context_(context),
      storage_type_{storage_type},
      extents_(create_image_extents(gpu_sizes, storage_type)),
      buffer_length_{c10::multiply_integers(gpu_sizes)},
      image_(allocate_image(
          context_,
          extents_,
          storage_type_,
          api::vk_format(dtype))),
      buffer_(allocate_buffer(context_, buffer_length_, storage_type_, dtype)),
      last_access_{} {}

vTensorStorage::~vTensorStorage() {
  if (image_) {
    context_->register_image_cleanup(image_);
  } else if (buffer_) {
    context_->register_buffer_cleanup(buffer_);
  }
}

void vTensorStorage::transition(
    api::PipelineBarrier& pipeline_barrier,
    const api::PipelineStageFlags cur_stage,
    const api::MemoryAccessFlags cur_access) {
  // Get last stage access
  api::PipelineStageFlags prev_stage = last_access_.stage;
  api::MemoryAccessFlags prev_access = last_access_.access;

  const bool prev_written = (prev_access & api::MemoryAccessType::WRITE) != 0;

  VkImageLayout cur_layout = VK_IMAGE_LAYOUT_UNDEFINED;
  VkImageLayout new_layout = VK_IMAGE_LAYOUT_UNDEFINED;
  bool layout_changed = false;
  if (image_) {
    cur_layout = image_.layout();
    new_layout = api::vk_layout(cur_stage, cur_access);

    layout_changed = cur_layout != new_layout;
  }

  if (prev_written || layout_changed) {
    VkPipelineStageFlags src_stage = api::vk_stage(prev_stage);
    if (0u == src_stage) {
      src_stage = VK_PIPELINE_STAGE_TOP_OF_PIPE_BIT;
    }
    VkPipelineStageFlags dst_stage = api::vk_stage(cur_stage);
    if (0u == dst_stage) {
      dst_stage = VK_PIPELINE_STAGE_BOTTOM_OF_PIPE_BIT;
    }

    pipeline_barrier.stage.src |= src_stage;
    pipeline_barrier.stage.dst |= dst_stage;

    if (image_) {
      pipeline_barrier.images.push_back(api::ImageMemoryBarrier(
          api::vk_access(prev_stage, prev_access),
          api::vk_access(cur_stage, cur_access),
          cur_layout,
          new_layout,
          image_));

      image_.set_layout(new_layout);
    } else if (buffer_) {
      pipeline_barrier.buffers.push_back(api::BufferMemoryBarrier(
          api::vk_access(prev_stage, prev_access),
          api::vk_access(cur_stage, cur_access),
          buffer_));
    }
  }

  last_access_.stage = cur_stage;
  last_access_.access = cur_access;
}

void add_buffer_barrier(
    api::PipelineBarrier& pipeline_barrier,
    const api::VulkanBuffer& buffer,
    const api::PipelineStageFlags prev_stage,
    const api::MemoryAccessFlags prev_access,
    const api::PipelineStageFlags cur_stage,
    const api::MemoryAccessFlags cur_access) {
  // Check for RAW
  const bool read_requested = (cur_access & api::MemoryAccessType::READ) != 0;
  const bool prev_written = (prev_access & api::MemoryAccessType::WRITE) != 0;

  const bool is_RAW = read_requested && prev_written;

  if (is_RAW) {
    VkPipelineStageFlags src_stage = api::vk_stage(prev_stage);
    if (0u == src_stage) {
      src_stage = VK_PIPELINE_STAGE_TOP_OF_PIPE_BIT;
    }
    VkPipelineStageFlags dst_stage = api::vk_stage(cur_stage);
    if (0u == dst_stage) {
      dst_stage = VK_PIPELINE_STAGE_BOTTOM_OF_PIPE_BIT;
    }

    pipeline_barrier.stage.src |= src_stage;
    pipeline_barrier.stage.dst |= dst_stage;

    pipeline_barrier.buffers.push_back(api::BufferMemoryBarrier(
        api::vk_access(prev_stage, prev_access),
        api::vk_access(cur_stage, cur_access),
        buffer));
  }
}

void verify(const TensorOptions& options) {
  TORCH_CHECK(
      !options.has_requires_grad() || !options.requires_grad(),
      "'requires_grad' tensor option is not yet supported under Vulkan!");

  TORCH_CHECK(
      !options.has_pinned_memory() || !options.pinned_memory(),
      "'pinned_memory' tensor option is not yet supported under Vulkan!");

  TORCH_CHECK(
      !options.has_layout() || (c10::kStrided == options.layout()),
      "'layout' tensor option is not yet supported under Vulkan!");

  at::MemoryFormat memory_format = get_memory_format(options);
  TORCH_CHECK(
      memory_format == at::MemoryFormat::ChannelsLast ||
          memory_format == at::MemoryFormat::Contiguous,
      "'memory_format' tensor option is not yet supported under Vulkan!");
}

} // namespace ops
} // namespace vulkan
} // namespace native
} // namespace at<|MERGE_RESOLUTION|>--- conflicted
+++ resolved
@@ -71,8 +71,8 @@
 c10::SmallVector<int64_t, 6u> calc_strides(
     const IntArrayRef sizes,
     const at::MemoryFormat memory_format,
-    const StorageType storage_type) {
-  if (storage_type == StorageType::BUFFER) {
+    const api::StorageType storage_type) {
+  if (storage_type == api::StorageType::BUFFER) {
     switch (memory_format) {
       case MemoryFormat::Contiguous:
         return calc_contiguous_strides(sizes);
@@ -97,12 +97,12 @@
 c10::SmallVector<int64_t, 6u> calc_gpu_sizes(
     const IntArrayRef sizes,
     const at::MemoryFormat memory_format,
-    const StorageType storage_type) {
+    const api::StorageType storage_type) {
   size_t ndim = sizes.size();
 
   // For buffer formats, the innermost dim (i.e. where the stride is 1) will be
   // aligned up.
-  if (storage_type == StorageType::BUFFER) {
+  if (storage_type == api::StorageType::BUFFER) {
     c10::SmallVector<int64_t, 6u> gpu_sizes{sizes};
 
     switch (memory_format) {
@@ -173,10 +173,10 @@
  */
 api::utils::uvec3 create_image_extents(
     const IntArrayRef gpu_sizes,
-    const StorageType storage_type) {
+    const api::StorageType storage_type) {
   size_t ndim = gpu_sizes.size();
 
-  if (storage_type == StorageType::BUFFER) {
+  if (storage_type == api::StorageType::BUFFER) {
     // image extents do not apply to buffer storage
     return {0u, 0u, 0u};
   } else {
@@ -198,8 +198,8 @@
     api::Context* const context,
     const IntArrayRef sizes,
     const IntArrayRef strides,
-    const StorageType storage_type) {
-  if (storage_type != StorageType::BUFFER) {
+    const api::StorageType storage_type) {
+  if (storage_type != api::StorageType::BUFFER) {
     return api::UniformParamsBuffer();
   }
 
@@ -223,7 +223,7 @@
     api::Context* const context,
     const IntArrayRef sizes,
     const TensorOptions& options,
-    const StorageType storage_type)
+    const api::StorageType storage_type)
     : options_(options),
       memory_format_(get_memory_format(options)),
       // Calculate sizes and strides
@@ -234,24 +234,11 @@
       // Vulkan uniform buffer containing sizes and stride info
       metadata_uniform_{make_metadata_uniform(
           context,
-<<<<<<< HEAD
           gpu_sizes_,
           gpu_strides_,
           storage_type)},
       // Construct Tensor storage
       view_(std::make_shared<vTensorStorage>(
-=======
-          sizes,
-          api::StorageType::TEXTURE_3D,
-          options)) {}
-
-vTensor::vTensor(
-    api::Context* const context,
-    const IntArrayRef sizes,
-    const api::StorageType storage_type,
-    const TensorOptions& options)
-    : view_(std::make_shared<vTensorStorage>(
->>>>>>> f649bbe2
           context,
           storage_type,
           gpu_sizes_,
@@ -265,7 +252,7 @@
     const TensorOptions& options,
     double q_scale,
     int64_t q_zero_point,
-    const StorageType storage_type)
+    const api::StorageType storage_type)
     : options_(options),
       memory_format_(get_memory_format(options)),
       // Calculate sizes and strides
@@ -276,7 +263,6 @@
       // Vulkan uniform buffer containing sizes and stride info
       metadata_uniform_{make_metadata_uniform(
           context,
-<<<<<<< HEAD
           gpu_sizes_,
           gpu_strides_,
           storage_type)},
@@ -286,22 +272,6 @@
       q_zero_point_{q_zero_point},
       // Construct Tensor storage
       view_(std::make_shared<vTensorStorage>(
-=======
-          sizes,
-          api::StorageType::TEXTURE_3D,
-          options,
-          q_scale,
-          q_zero_point)) {}
-
-vTensor::vTensor(
-    api::Context* const context,
-    const IntArrayRef sizes,
-    const api::StorageType storage_type,
-    const TensorOptions& options,
-    double q_scale,
-    int64_t q_zero_point)
-    : view_(std::make_shared<vTensorStorage>(
->>>>>>> f649bbe2
           context,
           storage_type,
           gpu_sizes_,
@@ -363,11 +333,7 @@
 api::VulkanImage allocate_image(
     api::Context* const context_ptr,
     api::utils::uvec3& extents,
-<<<<<<< HEAD
-    const StorageType storage_type,
-=======
-    api::StorageType storage_type,
->>>>>>> f649bbe2
+    const api::StorageType storage_type,
     const VkFormat image_format) {
   api::Adapter* adapter_ptr = context_ptr->adapter_ptr();
 
@@ -390,15 +356,9 @@
       image_type = VK_IMAGE_TYPE_2D;
       image_view_type = VK_IMAGE_VIEW_TYPE_2D;
       break;
-<<<<<<< HEAD
     default:
       // Return an empty VulkanImage by default
       return api::VulkanImage();
-=======
-    case api::StorageType::BUFFER:
-    case api::StorageType::UNKNOWN:
-      TORCH_CHECK(false, "Requested storage type must be a texture type.");
->>>>>>> f649bbe2
   }
 
   VkSampler sampler = adapter_ptr->sampler_cache().retrieve(sampler_props);
@@ -413,16 +373,15 @@
       true);
 }
 
-<<<<<<< HEAD
 api::VulkanBuffer allocate_buffer(
     api::Context* const context_ptr,
     const int64_t numel,
-    const StorageType storage_type,
+    const api::StorageType storage_type,
     const c10::ScalarType dtype) {
   api::Adapter* adapter_ptr = context_ptr->adapter_ptr();
 
   switch (storage_type) {
-    case StorageType::BUFFER:
+    case api::StorageType::BUFFER:
       break;
     default:
       // Return an empty VulkanBuffer if Buffer storage is not used
@@ -431,41 +390,13 @@
 
   return adapter_ptr->vma().create_storage_buffer(
       c10::elementSize(dtype) * numel, true);
-=======
+}
+
 vTensorStorage::vTensorStorage(
     api::Context* const context,
-    const IntArrayRef sizes,
     const api::StorageType storage_type,
-    const TensorOptions& options)
-    : context_(context),
-      extents_(image_extents(sizes)),
-      options_(options),
-      sizes_(sizes),
-      strides_(sizes.size()),
-      storage_type_{storage_type},
-      image_(allocate_image(
-          context_,
-          extents_,
-          storage_type_,
-          api::vk_format(options_.dtype()))),
-      last_access_{} {
-  ops::verify(options);
->>>>>>> f649bbe2
-}
-
-vTensorStorage::vTensorStorage(
-    api::Context* const context,
-<<<<<<< HEAD
-    const StorageType storage_type,
     const IntArrayRef gpu_sizes,
     const at::ScalarType dtype)
-=======
-    const IntArrayRef sizes,
-    const api::StorageType storage_type,
-    const TensorOptions& options,
-    double q_scale_in,
-    int64_t q_zero_point_in)
->>>>>>> f649bbe2
     : context_(context),
       storage_type_{storage_type},
       extents_(create_image_extents(gpu_sizes, storage_type)),
