--- conflicted
+++ resolved
@@ -3047,285 +3047,6 @@
         return False
 
 
-<<<<<<< HEAD
-class Convolution(ExternKernelAlloc):
-    kernel = "aten.convolution"
-
-    def __init__(
-        self,
-        layout,
-        inputs,
-        constant_args=(),
-        preferred_stride_order=None,
-        kernel="aten.convolution",
-    ):
-        super().__init__(layout, inputs, constant_args)
-        self.kernel = kernel
-        self.preferred_stride_order = preferred_stride_order
-
-    def codegen(self, wrapper):
-        if self.kernel.startswith("triton_ops."):
-            wrapper.header.writeline("from torch._inductor import triton_ops")
-        wrapper.writeline(
-            f"{self.get_name()} = {self.kernel}({', '.join(self.codegen_args())})"
-        )
-        if isinstance(self.layout, Layout):
-            self.codegen_size_asserts(wrapper)
-
-    @classmethod
-    def create(
-        cls,
-        x: "TensorBox",
-        weight: "TensorBox",
-        bias: "TensorBox",
-        stride_: List[int],
-        padding_: List[int],
-        dilation_: List[int],
-        transposed: bool,
-        output_padding_: List[int],
-        groups: int,
-    ):
-        with V.graph.fake_mode:
-            x_fake = ir_node_to_tensor(x, guard_shape=True)
-            weight_fake = ir_node_to_tensor(weight, guard_shape=True)
-            bias_fake = (
-                ir_node_to_tensor(bias, guard_shape=True) if bias is not None else bias
-            )
-            output = torch.ops.aten.convolution(
-                x_fake,
-                weight_fake,
-                bias_fake,
-                stride_,
-                padding_,
-                dilation_,
-                transposed,
-                output_padding_,
-                groups,
-            )
-            req_stride_order = get_stride_order(output.stride())
-
-        if config.triton.convolution == "aten":
-            weight = cls.require_stride_order(weight, req_stride_order)
-            x = cls.require_stride_order(x, req_stride_order)
-        else:
-            x = cls.require_stride1(cls.realize_input(x))
-            weight = cls.require_stride1(cls.realize_input(weight))
-
-        stride = tuple(stride_)
-        padding = tuple(padding_)
-        dilation = tuple(dilation_)
-        assert isinstance(transposed, bool)
-        output_padding = tuple(output_padding_)
-        assert isinstance(groups, int)
-
-        output_size = output.shape
-
-        weight_shape = [
-            sympy.Integer(V.graph.sizevars.guard_static_shape(s))
-            for s in weight.get_size()
-        ]
-        _, _, *kernel_size = weight_shape
-
-        # choose runtime kernel
-        config_conv = config.triton.convolution
-        if (
-            config_conv == "aten"
-            or len(kernel_size) != 2  # triton conv only supports conv2d
-            or not is_triton(x.get_device())
-            or transposed
-            or groups != 1
-            # or x.get_dtype() == torch.float16
-            # or x.get_dtype() == torch.bfloat16
-        ):
-            kernel = "aten.convolution"
-        elif config_conv == "triton":
-            kernel = "triton_ops.conv"
-        else:
-            assert config_conv == "autotune"
-            from .codegen.autotuner import tuned_conv
-
-            kernel = tuned_conv(
-                x.get_size(),
-                weight.get_size(),
-                x.get_stride(),
-                weight.get_stride(),
-                stride,
-                padding,
-                dilation,
-                transposed,
-                output_padding,
-                groups,
-                x.get_device(),
-                x.get_dtype(),
-            )
-
-        # for conv2d or conv3d, prefer channels last format
-        transform_x_layout = config.triton.convolution != "aten"
-        if kernel == "triton_ops.conv":
-            output_layout_str = "torch.channels_last"
-        else:
-            output_layout_str = (
-                "torch.contiguous_format"
-                if output.is_contiguous()
-                else "torch.channels_last"
-            )
-
-        if config.tune_layout and len(x.get_size()) == 4:
-            from .codegen.autotuner import tuned_conv_layout
-
-            faster_output_layout_str = tuned_conv_layout(
-                kernel,
-                x.get_size(),
-                weight.get_size(),
-                stride,
-                padding,
-                dilation,
-                transposed,
-                output_padding,
-                groups,
-                x.get_device(),
-                x.get_dtype(),
-            )
-            if faster_output_layout_str != output_layout_str:
-                output_layout_str = faster_output_layout_str
-                transform_x_layout = True
-
-        if output_layout_str == "torch.channels_last":
-            stride_order = [0] + list(reversed(range(1, len(kernel_size) + 1)))
-            if len(stride_order) < len(output_size):
-                # add batch dim if it exists
-                stride_order = [len(stride_order)] + stride_order
-            strides = make_channels_last_strides_for(output_size)
-        else:
-            stride_order = list(reversed(range(len(output_size))))
-            strides = make_contiguous_strides_for(output_size)
-
-        if transform_x_layout:
-            x = cls.require_stride_order(x, stride_order)
-
-        output_layout = FixedLayout(
-            x.get_device(),
-            x.get_dtype(),
-            convert_shape_to_inductor(output_size),
-            convert_shape_to_inductor(strides),
-        )
-
-        if bias is not None:
-            return Convolution(
-                output_layout,
-                (x, weight, bias),
-                (stride, padding, dilation, transposed, output_padding, groups),
-                stride_order,
-                kernel,
-            )
-        else:
-            return Convolution(
-                output_layout,
-                (x, weight),
-                (bias, stride, padding, dilation, transposed, output_padding, groups),
-                stride_order,
-                kernel,
-            )
-
-    def map_args(self):
-        # x, w, bias
-        in_args = [x.codegen_reference() for x in self.inputs]
-        # stride, padding, dilation, transposed, output_padding, groups
-        const_args = self.constant_args
-        if len(in_args) < 3:
-            # otherwise, bias=None is the first constant_args
-            const_args = const_args[1:]
-
-        inout_dict = OrderedDict(
-            [
-                ("x", f"{in_args[0]}"),
-                ("w", f"{in_args[1]}"),
-                ("y", f"{self.get_name()}"),
-            ]
-        )
-        args_dict = OrderedDict(
-            [
-                ("stride_xn", f"{self.inputs[0].get_stride()[0]}"),
-                ("stride_xc", f"{self.inputs[0].get_stride()[1]}"),
-                ("stride_xh", f"{self.inputs[0].get_stride()[2]}"),
-                ("stride_xw", f"{self.inputs[0].get_stride()[3]}"),
-                ("stride_wn", f"{self.inputs[1].get_stride()[0]}"),
-                ("stride_wc", f"{self.inputs[1].get_stride()[1]}"),
-                ("stride_wh", f"{self.inputs[1].get_stride()[2]}"),
-                ("stride_ww", f"{self.inputs[1].get_stride()[3]}"),
-                ("stride_yn", f"{self.get_stride()[0]}"),
-                ("stride_yc", f"{self.get_stride()[1]}"),
-                ("stride_yh", f"{self.get_stride()[2]}"),
-                ("stride_yw", f"{self.get_stride()[3]}"),
-                (
-                    "stride_biasn",
-                    f"{self.inputs[0].get_stride()[0]}"
-                    if len(in_args) >= 3
-                    else "None",
-                ),
-                # ("delta_x_ptr", "None"),
-                ("BATCH", f"{self.inputs[0].get_size()[0]}"),
-                ("IN_C", f"{self.inputs[0].get_size()[1]}"),
-                ("IN_H", f"{self.inputs[0].get_size()[2]}"),
-                ("IN_W", f"{self.inputs[0].get_size()[3]}"),
-                ("KERNEL_N", f"{self.inputs[1].get_size()[0]}"),
-                ("KERNEL_H", f"{self.inputs[1].get_size()[2]}"),
-                ("KERNEL_W", f"{self.inputs[1].get_size()[3]}"),
-                ("OUT_H", f"{self.get_size()[2]}"),
-                ("OUT_W", f"{self.get_size()[3]}"),
-                ("stride_h", f"{const_args[0][0]}"),
-                ("stride_w", f"{const_args[0][1]}"),
-                ("padding_h", f"{const_args[1][0]}"),
-                ("padding_w", f"{const_args[1][1]}"),
-                ("dilation_h", f"{const_args[2][0]}"),
-                ("dilation_w", f"{const_args[2][1]}"),
-                # ("transposed", f"{const_args[3]}"),
-                ("output_padding_h", f"{const_args[4][0]}"),
-                ("output_padding_w", f"{const_args[4][1]}"),
-                ("groups", f"{const_args[5]}"),
-            ]
-        )
-
-        # accumulator type
-        ACC_TYPE = (
-            "tl.float32"
-            if self.inputs[0].get_dtype()
-            in [torch.float16, torch.bfloat16, torch.float32]
-            else "tl.int32"
-        )
-        CONV1X1_NHWC = (
-            "True"
-            if self.inputs[0].get_stride()[1] == 1
-            and self.inputs[1].get_size()[2] == 1
-            and self.inputs[1].get_size()[3] == 1
-            else "False"
-        )
-        # dict for tl.constexpr
-        const_dict = OrderedDict(
-            [
-                ("ACC_TYPE", ACC_TYPE),
-                ("CONV1X1_NHWC", CONV1X1_NHWC),
-            ]
-        )
-
-        # dict for non-kernel args (e.g. delta_x_ptr)
-        other_dict = OrderedDict(
-            [
-                ("device", f'"{self.inputs[0].get_device()}"'),
-            ]
-        )
-
-        return inout_dict, args_dict, const_dict, other_dict
-
-    def get_template_tiling(self):
-        n, c, h, w = self.get_size()
-        return (
-            n * h * w,
-            c,
-            sympy.Integer(1),
-        )
-
-
 def _string(shape: tuple):
     # return V.graph.sizevars.codegen_shape_tuple(shape)
     from .sizevars import CppSizeVarAllocator
@@ -3334,8 +3055,6 @@
     return sizevars.codegen_shape_tuple(shape)
 
 
-=======
->>>>>>> 701672d6
 def _prepare_convolution_fusion_create(
     cls,
     x: "TensorBox",
@@ -3942,10 +3661,7 @@
             constant_args,
             kernel_layout,
             _,
-<<<<<<< HEAD
-            _,
-=======
->>>>>>> 701672d6
+            cpp_constant_args,
         ) = _prepare_convolution_fusion_create(
             cls,
             x,
