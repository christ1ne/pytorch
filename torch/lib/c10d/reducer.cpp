--- conflicted
+++ resolved
@@ -337,12 +337,7 @@
       // Gradient is undefined. When find_unused_parameters=True, ensure it is
       // not marked as locally used, otherwise we will be allreducing zero's
       // instead of not touching .grad field of parameter.
-<<<<<<< HEAD
       if (this->dynamic_graph_find_unused() || this->static_graph_first_bwd()) {
-=======
-      if (this->dynamic_graph_find_unused() ||
-          this->static_graph_first_iteration()) {
->>>>>>> 008955ec
         REDUCER_CHECK(
             local_used_maps_[0][variable_index].item<int>() == 0,
             logger_,
